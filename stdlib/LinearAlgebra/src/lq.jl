# This file is a part of Julia. License is MIT: https://julialang.org/license

# LQ Factorizations
"""
    LQ <: Factorization

Matrix factorization type of the `LQ` factorization of a matrix `A`. The `LQ`
decomposition is the [`QR`](@ref) decomposition of `transpose(A)`. This is the return
type of [`lq`](@ref), the corresponding matrix factorization function.

If `S::LQ` is the factorization object, the lower triangular component can be
obtained via `S.L`, and the orthogonal/unitary component via `S.Q`, such that
`A ≈ S.L*S.Q`.

Iterating the decomposition produces the components `S.L` and `S.Q`.

# Examples
```jldoctest
julia> A = [5. 7.; -2. -4.]
2×2 Matrix{Float64}:
  5.0   7.0
 -2.0  -4.0

julia> S = lq(A)
LQ{Float64, Matrix{Float64}, Vector{Float64}}
L factor:
2×2 Matrix{Float64}:
 -8.60233   0.0
  4.41741  -0.697486
Q factor:
2×2 LinearAlgebra.LQPackedQ{Float64, Matrix{Float64}, Vector{Float64}}

julia> S.L * S.Q
2×2 Matrix{Float64}:
  5.0   7.0
 -2.0  -4.0

julia> l, q = S; # destructuring via iteration

julia> l == S.L &&  q == S.Q
true
```
"""
struct LQ{T,S<:AbstractMatrix{T},C<:AbstractVector{T}} <: Factorization{T}
    factors::S
    τ::C

    function LQ{T,S,C}(factors, τ) where {T,S<:AbstractMatrix{T},C<:AbstractVector{T}}
        require_one_based_indexing(factors)
        new{T,S,C}(factors, τ)
    end
end
LQ(factors::AbstractMatrix{T}, τ::AbstractVector{T}) where {T} =
    LQ{T,typeof(factors),typeof(τ)}(factors, τ)
LQ{T}(factors::AbstractMatrix, τ::AbstractVector) where {T} =
    LQ(convert(AbstractMatrix{T}, factors), convert(AbstractVector{T}, τ))
# backwards-compatible constructors (remove with Julia 2.0)
@deprecate(LQ{T,S}(factors::AbstractMatrix{T}, τ::AbstractVector{T}) where {T,S},
           LQ{T,S,typeof(τ)}(factors, τ), false)

# iteration for destructuring into components
Base.iterate(S::LQ) = (S.L, Val(:Q))
Base.iterate(S::LQ, ::Val{:Q}) = (S.Q, Val(:done))
Base.iterate(S::LQ, ::Val{:done}) = nothing

"""
    lq!(A) -> LQ

Compute the [`LQ`](@ref) factorization of `A`, using the input
matrix as a workspace. See also [`lq`](@ref).
"""
lq!(A::StridedMatrix{<:BlasFloat}) = LQ(LAPACK.gelqf!(A)...)

"""
    lq(A) -> S::LQ

Compute the LQ decomposition of `A`. The decomposition's lower triangular
component can be obtained from the [`LQ`](@ref) object `S` via `S.L`, and the
orthogonal/unitary component via `S.Q`, such that `A ≈ S.L*S.Q`.

Iterating the decomposition produces the components `S.L` and `S.Q`.

The LQ decomposition is the QR decomposition of `transpose(A)`, and it is useful
in order to compute the minimum-norm solution `lq(A) \\ b` to an underdetermined
system of equations (`A` has more columns than rows, but has full row rank).

# Examples
```jldoctest
julia> A = [5. 7.; -2. -4.]
2×2 Matrix{Float64}:
  5.0   7.0
 -2.0  -4.0

julia> S = lq(A)
LQ{Float64, Matrix{Float64}, Vector{Float64}}
L factor:
2×2 Matrix{Float64}:
 -8.60233   0.0
  4.41741  -0.697486
Q factor:
2×2 LinearAlgebra.LQPackedQ{Float64, Matrix{Float64}, Vector{Float64}}

julia> S.L * S.Q
2×2 Matrix{Float64}:
  5.0   7.0
 -2.0  -4.0

julia> l, q = S; # destructuring via iteration

julia> l == S.L &&  q == S.Q
true
```
"""
<<<<<<< HEAD
lq(A::AbstractMatrix{T}) where {T}  = lq!(copy_similar(A, lq_eltype(T)))
=======
lq(A::AbstractMatrix{T}) where {T} = lq!(copy_similar(A, lq_eltype(T)))
>>>>>>> a7d446bf
lq(x::Number) = lq!(fill(convert(lq_eltype(typeof(x)), x), 1, 1))

lq_eltype(::Type{T}) where {T} = typeof(zero(T) / sqrt(abs2(one(T))))

copy(A::LQ) = LQ(copy(A.factors), copy(A.τ))

LQ{T}(A::LQ) where {T} = LQ(convert(AbstractMatrix{T}, A.factors), convert(Vector{T}, A.τ))
Factorization{T}(A::LQ) where {T} = LQ{T}(A)

AbstractMatrix(A::LQ) = A.L*A.Q
AbstractArray(A::LQ) = AbstractMatrix(A)
Matrix(A::LQ) = Array(AbstractArray(A))
Array(A::LQ) = Matrix(A)

adjoint(A::LQ) = Adjoint(A)
Base.copy(F::Adjoint{T,<:LQ{T}}) where {T} =
    QR{T,typeof(F.parent.factors),typeof(F.parent.τ)}(copy(adjoint(F.parent.factors)), copy(F.parent.τ))

function getproperty(F::LQ, d::Symbol)
    m, n = size(F)
    if d === :L
        return tril!(getfield(F, :factors)[1:m, 1:min(m,n)])
    elseif d === :Q
        return LQPackedQ(getfield(F, :factors), getfield(F, :τ))
    else
        return getfield(F, d)
    end
end

Base.propertynames(F::LQ, private::Bool=false) =
    (:L, :Q, (private ? fieldnames(typeof(F)) : ())...)

# getindex(A::LQPackedQ, i::Integer, j::Integer) =
#     lmul!(A, setindex!(zeros(eltype(A), size(A, 2)), 1, j))[i]

function show(io::IO, mime::MIME{Symbol("text/plain")}, F::LQ)
    summary(io, F); println(io)
    println(io, "L factor:")
    show(io, mime, F.L)
    println(io, "\nQ factor:")
    show(io, mime, F.Q)
end

size(F::LQ, dim::Integer) = size(getfield(F, :factors), dim)
size(F::LQ)               = size(getfield(F, :factors))

## Multiplication by LQ
function lmul!(A::LQ, B::AbstractVecOrMat)
    lmul!(LowerTriangular(A.L), view(lmul!(A.Q, B), 1:size(A,1), axes(B,2)))
    return B
end
function *(A::LQ{TA}, B::AbstractVecOrMat{TB}) where {TA,TB}
    TAB = promote_type(TA, TB)
    _cut_B(lmul!(convert(Factorization{TAB}, A), copy_similar(B, TAB)), 1:size(A,1))
<<<<<<< HEAD
=======
end

## Multiplication by Q
### QB
lmul!(A::LQPackedQ{T}, B::StridedVecOrMat{T}) where {T<:BlasFloat} = LAPACK.ormlq!('L','N',A.factors,A.τ,B)
function (*)(A::LQPackedQ, B::StridedVecOrMat)
    TAB = promote_type(eltype(A), eltype(B))
    lmul!(AbstractMatrix{TAB}(A), copymutable_oftype(B, TAB))
end

### QcB
lmul!(adjA::Adjoint{<:Any,<:LQPackedQ{T}}, B::StridedVecOrMat{T}) where {T<:BlasReal} =
    (A = adjA.parent; LAPACK.ormlq!('L', 'T', A.factors, A.τ, B))
lmul!(adjA::Adjoint{<:Any,<:LQPackedQ{T}}, B::StridedVecOrMat{T}) where {T<:BlasComplex} =
    (A = adjA.parent; LAPACK.ormlq!('L', 'C', A.factors, A.τ, B))

function *(adjA::Adjoint{<:Any,<:LQPackedQ}, B::StridedVecOrMat)
    A = adjA.parent
    TAB = promote_type(eltype(A), eltype(B))
    if size(B,1) == size(A.factors,2)
        lmul!(adjoint(AbstractMatrix{TAB}(A)), copymutable_oftype(B, TAB))
    elseif size(B,1) == size(A.factors,1)
        lmul!(adjoint(AbstractMatrix{TAB}(A)), [B; zeros(TAB, size(A.factors, 2) - size(A.factors, 1), size(B, 2))])
    else
        throw(DimensionMismatch("first dimension of B, $(size(B,1)), must equal one of the dimensions of A, $(size(A))"))
    end
end

### QBc/QcBc
function *(A::LQPackedQ, adjB::Adjoint{<:Any,<:StridedVecOrMat})
    B = adjB.parent
    TAB = promote_type(eltype(A), eltype(B))
    BB = similar(B, TAB, (size(B, 2), size(B, 1)))
    adjoint!(BB, B)
    return lmul!(A, BB)
end
function *(adjA::Adjoint{<:Any,<:LQPackedQ}, adjB::Adjoint{<:Any,<:StridedVecOrMat})
    B = adjB.parent
    TAB = promote_type(eltype(adjA.parent), eltype(B))
    BB = similar(B, TAB, (size(B, 2), size(B, 1)))
    adjoint!(BB, B)
    return lmul!(adjA, BB)
end

# in-place right-application of LQPackedQs
# these methods require that the applied-to matrix's (A's) number of columns
# match the number of columns (nQ) of the LQPackedQ (Q) (necessary for in-place
# operation, and the underlying LAPACK routine (ormlq) treats the implicit Q
# as its (nQ-by-nQ) square form)
rmul!(A::StridedMatrix{T}, B::LQPackedQ{T}) where {T<:BlasFloat} =
    LAPACK.ormlq!('R', 'N', B.factors, B.τ, A)
rmul!(A::StridedMatrix{T}, adjB::Adjoint{<:Any,<:LQPackedQ{T}}) where {T<:BlasReal} =
    (B = adjB.parent; LAPACK.ormlq!('R', 'T', B.factors, B.τ, A))
rmul!(A::StridedMatrix{T}, adjB::Adjoint{<:Any,<:LQPackedQ{T}}) where {T<:BlasComplex} =
    (B = adjB.parent; LAPACK.ormlq!('R', 'C', B.factors, B.τ, A))

# out-of-place right application of LQPackedQs
#
# LQPackedQ's out-of-place multiplication behavior is context dependent. specifically,
# if the inner dimension in the multiplication is the LQPackedQ's second dimension,
# the LQPackedQ behaves like its square form. if the inner dimension in the
# multiplication is the LQPackedQ's first dimension, the LQPackedQ behaves like either
# its square form or its truncated form depending on the shape of the other object
# involved in the multiplication. we treat these cases separately.
#
# (1) the inner dimension in the multiplication is the LQPackedQ's second dimension.
# in this case, the LQPackedQ behaves like its square form.
#
function *(A::StridedVecOrMat, adjQ::Adjoint{<:Any,<:LQPackedQ})
    Q = adjQ.parent
    TR = promote_type(eltype(A), eltype(Q))
    return rmul!(copymutable_oftype(A, TR), adjoint(AbstractMatrix{TR}(Q)))
end
function *(adjA::Adjoint{<:Any,<:StridedMatrix}, adjQ::Adjoint{<:Any,<:LQPackedQ})
    A, Q = adjA.parent, adjQ.parent
    TR = promote_type(eltype(A), eltype(Q))
    C = adjoint!(similar(A, TR, reverse(size(A))), A)
    return rmul!(C, adjoint(AbstractMatrix{TR}(Q)))
>>>>>>> a7d446bf
end

# With a real lhs and complex rhs with the same precision, we can reinterpret
# the complex rhs as a real rhs with twice the number of columns
function (\)(F::LQ{T}, B::VecOrMat{Complex{T}}) where T<:BlasReal
    require_one_based_indexing(B)
    X = zeros(T, size(F,2), 2*size(B,2))
    X[1:size(B,1), 1:size(B,2)] .= real.(B)
    X[1:size(B,1), size(B,2)+1:size(X,2)] .= imag.(B)
    ldiv!(F, X)
    return reshape(copy(reinterpret(Complex{T}, copy(transpose(reshape(X, div(length(X), 2), 2))))),
                           isa(B, AbstractVector) ? (size(F,2),) : (size(F,2), size(B,2)))
end


function ldiv!(A::LQ, B::AbstractVecOrMat)
    require_one_based_indexing(B)
    m, n = size(A)
    m ≤ n || throw(DimensionMismatch("LQ solver does not support overdetermined systems (more rows than columns)"))

    ldiv!(LowerTriangular(A.L), view(B, 1:size(A,1), axes(B,2)))
    return lmul!(adjoint(A.Q), B)
end

function ldiv!(Fadj::Adjoint{<:Any,<:LQ}, B::AbstractVecOrMat)
    require_one_based_indexing(B)
    m, n = size(Fadj)
    m >= n || throw(DimensionMismatch("solver does not support underdetermined systems (more columns than rows)"))

    F = parent(Fadj)
    lmul!(F.Q, B)
    ldiv!(UpperTriangular(adjoint(F.L)), view(B, 1:size(F,1), axes(B,2)))
    return B
end<|MERGE_RESOLUTION|>--- conflicted
+++ resolved
@@ -111,11 +111,7 @@
 true
 ```
 """
-<<<<<<< HEAD
-lq(A::AbstractMatrix{T}) where {T}  = lq!(copy_similar(A, lq_eltype(T)))
-=======
 lq(A::AbstractMatrix{T}) where {T} = lq!(copy_similar(A, lq_eltype(T)))
->>>>>>> a7d446bf
 lq(x::Number) = lq!(fill(convert(lq_eltype(typeof(x)), x), 1, 1))
 
 lq_eltype(::Type{T}) where {T} = typeof(zero(T) / sqrt(abs2(one(T))))
@@ -170,87 +166,6 @@
 function *(A::LQ{TA}, B::AbstractVecOrMat{TB}) where {TA,TB}
     TAB = promote_type(TA, TB)
     _cut_B(lmul!(convert(Factorization{TAB}, A), copy_similar(B, TAB)), 1:size(A,1))
-<<<<<<< HEAD
-=======
-end
-
-## Multiplication by Q
-### QB
-lmul!(A::LQPackedQ{T}, B::StridedVecOrMat{T}) where {T<:BlasFloat} = LAPACK.ormlq!('L','N',A.factors,A.τ,B)
-function (*)(A::LQPackedQ, B::StridedVecOrMat)
-    TAB = promote_type(eltype(A), eltype(B))
-    lmul!(AbstractMatrix{TAB}(A), copymutable_oftype(B, TAB))
-end
-
-### QcB
-lmul!(adjA::Adjoint{<:Any,<:LQPackedQ{T}}, B::StridedVecOrMat{T}) where {T<:BlasReal} =
-    (A = adjA.parent; LAPACK.ormlq!('L', 'T', A.factors, A.τ, B))
-lmul!(adjA::Adjoint{<:Any,<:LQPackedQ{T}}, B::StridedVecOrMat{T}) where {T<:BlasComplex} =
-    (A = adjA.parent; LAPACK.ormlq!('L', 'C', A.factors, A.τ, B))
-
-function *(adjA::Adjoint{<:Any,<:LQPackedQ}, B::StridedVecOrMat)
-    A = adjA.parent
-    TAB = promote_type(eltype(A), eltype(B))
-    if size(B,1) == size(A.factors,2)
-        lmul!(adjoint(AbstractMatrix{TAB}(A)), copymutable_oftype(B, TAB))
-    elseif size(B,1) == size(A.factors,1)
-        lmul!(adjoint(AbstractMatrix{TAB}(A)), [B; zeros(TAB, size(A.factors, 2) - size(A.factors, 1), size(B, 2))])
-    else
-        throw(DimensionMismatch("first dimension of B, $(size(B,1)), must equal one of the dimensions of A, $(size(A))"))
-    end
-end
-
-### QBc/QcBc
-function *(A::LQPackedQ, adjB::Adjoint{<:Any,<:StridedVecOrMat})
-    B = adjB.parent
-    TAB = promote_type(eltype(A), eltype(B))
-    BB = similar(B, TAB, (size(B, 2), size(B, 1)))
-    adjoint!(BB, B)
-    return lmul!(A, BB)
-end
-function *(adjA::Adjoint{<:Any,<:LQPackedQ}, adjB::Adjoint{<:Any,<:StridedVecOrMat})
-    B = adjB.parent
-    TAB = promote_type(eltype(adjA.parent), eltype(B))
-    BB = similar(B, TAB, (size(B, 2), size(B, 1)))
-    adjoint!(BB, B)
-    return lmul!(adjA, BB)
-end
-
-# in-place right-application of LQPackedQs
-# these methods require that the applied-to matrix's (A's) number of columns
-# match the number of columns (nQ) of the LQPackedQ (Q) (necessary for in-place
-# operation, and the underlying LAPACK routine (ormlq) treats the implicit Q
-# as its (nQ-by-nQ) square form)
-rmul!(A::StridedMatrix{T}, B::LQPackedQ{T}) where {T<:BlasFloat} =
-    LAPACK.ormlq!('R', 'N', B.factors, B.τ, A)
-rmul!(A::StridedMatrix{T}, adjB::Adjoint{<:Any,<:LQPackedQ{T}}) where {T<:BlasReal} =
-    (B = adjB.parent; LAPACK.ormlq!('R', 'T', B.factors, B.τ, A))
-rmul!(A::StridedMatrix{T}, adjB::Adjoint{<:Any,<:LQPackedQ{T}}) where {T<:BlasComplex} =
-    (B = adjB.parent; LAPACK.ormlq!('R', 'C', B.factors, B.τ, A))
-
-# out-of-place right application of LQPackedQs
-#
-# LQPackedQ's out-of-place multiplication behavior is context dependent. specifically,
-# if the inner dimension in the multiplication is the LQPackedQ's second dimension,
-# the LQPackedQ behaves like its square form. if the inner dimension in the
-# multiplication is the LQPackedQ's first dimension, the LQPackedQ behaves like either
-# its square form or its truncated form depending on the shape of the other object
-# involved in the multiplication. we treat these cases separately.
-#
-# (1) the inner dimension in the multiplication is the LQPackedQ's second dimension.
-# in this case, the LQPackedQ behaves like its square form.
-#
-function *(A::StridedVecOrMat, adjQ::Adjoint{<:Any,<:LQPackedQ})
-    Q = adjQ.parent
-    TR = promote_type(eltype(A), eltype(Q))
-    return rmul!(copymutable_oftype(A, TR), adjoint(AbstractMatrix{TR}(Q)))
-end
-function *(adjA::Adjoint{<:Any,<:StridedMatrix}, adjQ::Adjoint{<:Any,<:LQPackedQ})
-    A, Q = adjA.parent, adjQ.parent
-    TR = promote_type(eltype(A), eltype(Q))
-    C = adjoint!(similar(A, TR, reverse(size(A))), A)
-    return rmul!(C, adjoint(AbstractMatrix{TR}(Q)))
->>>>>>> a7d446bf
 end
 
 # With a real lhs and complex rhs with the same precision, we can reinterpret
