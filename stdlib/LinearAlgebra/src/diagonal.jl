# This file is a part of Julia. License is MIT: https://julialang.org/license

## Diagonal matrices

struct Diagonal{T,V<:AbstractVector{T}} <: AbstractMatrix{T}
    diag::V

    function Diagonal{T,V}(diag) where {T,V<:AbstractVector{T}}
        require_one_based_indexing(diag)
        new{T,V}(diag)
    end
end
Diagonal{T,V}(d::Diagonal) where {T,V<:AbstractVector{T}} = Diagonal{T,V}(d.diag)
Diagonal(v::AbstractVector{T}) where {T} = Diagonal{T,typeof(v)}(v)
Diagonal{T}(v::AbstractVector) where {T} = Diagonal(convert(AbstractVector{T}, v)::AbstractVector{T})

function Base.promote_rule(A::Type{<:Diagonal{<:Any,V}}, B::Type{<:Diagonal{<:Any,W}}) where {V,W}
    X = promote_type(V, W)
    T = eltype(X)
    isconcretetype(T) && return Diagonal{T,X}
    return typejoin(A, B)
end

"""
    Diagonal(V::AbstractVector)

Construct a matrix with `V` as its diagonal.

See also [`diag`](@ref), [`diagm`](@ref).

# Examples
```jldoctest
julia> Diagonal([1, 10, 100])
3×3 Diagonal{$Int, Vector{$Int}}:
 1   ⋅    ⋅
 ⋅  10    ⋅
 ⋅   ⋅  100

julia> diagm([7, 13])
2×2 Matrix{$Int}:
 7   0
 0  13
```
"""
Diagonal(V::AbstractVector)

"""
    Diagonal(A::AbstractMatrix)

Construct a matrix from the diagonal of `A`.

# Examples
```jldoctest
julia> A = permutedims(reshape(1:15, 5, 3))
3×5 Matrix{Int64}:
  1   2   3   4   5
  6   7   8   9  10
 11  12  13  14  15

julia> Diagonal(A)
3×3 Diagonal{$Int, Vector{$Int}}:
 1  ⋅   ⋅
 ⋅  7   ⋅
 ⋅  ⋅  13

julia> diag(A, 2)
3-element Vector{$Int}:
  3
  9
 15
```
"""
Diagonal(A::AbstractMatrix) = Diagonal(diag(A))

Diagonal(D::Diagonal) = D
Diagonal{T}(D::Diagonal{T}) where {T} = D
Diagonal{T}(D::Diagonal) where {T} = Diagonal{T}(D.diag)

AbstractMatrix{T}(D::Diagonal) where {T} = Diagonal{T}(D)
Matrix(D::Diagonal{T}) where {T} = Matrix{promote_type(T, typeof(zero(T)))}(D)
Array(D::Diagonal{T}) where {T} = Matrix(D)
function Matrix{T}(D::Diagonal) where {T}
    n = size(D, 1)
    B = zeros(T, n, n)
    @inbounds for i in 1:n
        B[i,i] = D.diag[i]
    end
    return B
end

"""
    Diagonal{T}(undef, n)

Construct an uninitialized `Diagonal{T}` of length `n`. See `undef`.
"""
Diagonal{T}(::UndefInitializer, n::Integer) where T = Diagonal(Vector{T}(undef, n))

similar(D::Diagonal, ::Type{T}) where {T} = Diagonal(similar(D.diag, T))
similar(::Diagonal, ::Type{T}, dims::Union{Dims{1},Dims{2}}) where {T} = zeros(T, dims...)

copyto!(D1::Diagonal, D2::Diagonal) = (copyto!(D1.diag, D2.diag); D1)

size(D::Diagonal) = (n = length(D.diag); (n,n))

function size(D::Diagonal,d::Integer)
    if d<1
        throw(ArgumentError("dimension must be ≥ 1, got $d"))
    end
    return d<=2 ? length(D.diag) : 1
end

@inline function getindex(D::Diagonal, i::Int, j::Int)
    @boundscheck checkbounds(D, i, j)
    if i == j
        @inbounds r = D.diag[i]
    else
        r = diagzero(D, i, j)
    end
    r
end
diagzero(::Diagonal{T}, i, j) where {T} = zero(T)
diagzero(D::Diagonal{<:AbstractMatrix{T}}, i, j) where {T} = zeros(T, size(D.diag[i], 1), size(D.diag[j], 2))

function setindex!(D::Diagonal, v, i::Int, j::Int)
    @boundscheck checkbounds(D, i, j)
    if i == j
        @inbounds D.diag[i] = v
    elseif !iszero(v)
        throw(ArgumentError("cannot set off-diagonal entry ($i, $j) to a nonzero value ($v)"))
    end
    return v
end


## structured matrix methods ##
function Base.replace_in_print_matrix(A::Diagonal,i::Integer,j::Integer,s::AbstractString)
    i==j ? s : Base.replace_with_centered_mark(s)
end

parent(D::Diagonal) = D.diag

ishermitian(D::Diagonal{<:Real}) = true
ishermitian(D::Diagonal{<:Number}) = isreal(D.diag)
ishermitian(D::Diagonal) = all(ishermitian, D.diag)
issymmetric(D::Diagonal{<:Number}) = true
issymmetric(D::Diagonal) = all(issymmetric, D.diag)
isposdef(D::Diagonal) = all(isposdef, D.diag)

factorize(D::Diagonal) = D

real(D::Diagonal) = Diagonal(real(D.diag))
imag(D::Diagonal) = Diagonal(imag(D.diag))

iszero(D::Diagonal) = all(iszero, D.diag)
isone(D::Diagonal) = all(isone, D.diag)
isdiag(D::Diagonal) = all(isdiag, D.diag)
isdiag(D::Diagonal{<:Number}) = true
istriu(D::Diagonal, k::Integer=0) = k <= 0 || iszero(D.diag) ? true : false
istril(D::Diagonal, k::Integer=0) = k >= 0 || iszero(D.diag) ? true : false
function triu!(D::Diagonal{T}, k::Integer=0) where T
    n = size(D,1)
    if !(-n + 1 <= k <= n + 1)
        throw(ArgumentError(string("the requested diagonal, $k, must be at least ",
            "$(-n + 1) and at most $(n + 1) in an $n-by-$n matrix")))
    elseif k > 0
        fill!(D.diag, zero(T))
    end
    return D
end

function tril!(D::Diagonal{T}, k::Integer=0) where T
    n = size(D,1)
    if !(-n - 1 <= k <= n - 1)
        throw(ArgumentError(string("the requested diagonal, $k, must be at least ",
            "$(-n - 1) and at most $(n - 1) in an $n-by-$n matrix")))
    elseif k < 0
        fill!(D.diag, zero(T))
    end
    return D
end

(==)(Da::Diagonal, Db::Diagonal) = Da.diag == Db.diag
(-)(A::Diagonal) = Diagonal(-A.diag)
(+)(Da::Diagonal, Db::Diagonal) = Diagonal(Da.diag + Db.diag)
(-)(Da::Diagonal, Db::Diagonal) = Diagonal(Da.diag - Db.diag)

for f in (:+, :-)
    @eval function $f(D::Diagonal, S::Symmetric)
        return Symmetric($f(D, S.data), sym_uplo(S.uplo))
    end
    @eval function $f(S::Symmetric, D::Diagonal)
        return Symmetric($f(S.data, D), sym_uplo(S.uplo))
    end
    @eval function $f(D::Diagonal{<:Real}, H::Hermitian)
        return Hermitian($f(D, H.data), sym_uplo(H.uplo))
    end
    @eval function $f(H::Hermitian, D::Diagonal{<:Real})
        return Hermitian($f(H.data, D), sym_uplo(H.uplo))
    end
end

(*)(x::Number, D::Diagonal) = Diagonal(x * D.diag)
(*)(D::Diagonal, x::Number) = Diagonal(D.diag * x)
(/)(D::Diagonal, x::Number) = Diagonal(D.diag / x)
(\)(x::Number, D::Diagonal) = Diagonal(x \ D.diag)
(^)(D::Diagonal, a::Number) = Diagonal(D.diag .^ a)
(^)(D::Diagonal, a::Real) = Diagonal(D.diag .^ a) # for disambiguation
(^)(D::Diagonal, a::Integer) = Diagonal(D.diag .^ a) # for disambiguation
Base.literal_pow(::typeof(^), D::Diagonal, valp::Val) =
    Diagonal(Base.literal_pow.(^, D.diag, valp)) # for speed
Base.literal_pow(::typeof(^), D::Diagonal, ::Val{-1}) = inv(D) # for disambiguation

function _muldiag_size_check(A, B)
    nA = size(A, 2)
    mB = size(B, 1)
    @noinline throw_dimerr(::AbstractMatrix, nA, mB) = throw(DimensionMismatch("second dimension of A, $nA, does not match first dimension of B, $mB"))
    @noinline throw_dimerr(::AbstractVector, nA, mB) = throw(DimensionMismatch("second dimension of D, $nA, does not match length of V, $mB"))
    nA == mB || throw_dimerr(B, nA, mB)
    return nothing
end
# the output matrix should have the same size as the non-diagonal input matrix or vector
@noinline throw_dimerr(szC, szA) = throw(DimensionMismatch("output matrix has size: $szC, but should have size $szA"))
_size_check_out(C, ::Diagonal, A) = _size_check_out(C, A)
_size_check_out(C, A, ::Diagonal) = _size_check_out(C, A)
_size_check_out(C, A::Diagonal, ::Diagonal) = _size_check_out(C, A)
function _size_check_out(C, A)
    szA = size(A)
    szC = size(C)
    szA == szC || throw_dimerr(szC, szA)
    return nothing
end
function _muldiag_size_check(C, A, B)
    _muldiag_size_check(A, B)
    _size_check_out(C, A, B)
end

function (*)(Da::Diagonal, Db::Diagonal)
    _muldiag_size_check(Da, Db)
    return Diagonal(Da.diag .* Db.diag)
end

function (*)(D::Diagonal, V::AbstractVector)
    _muldiag_size_check(D, V)
    return D.diag .* V
end

(*)(A::AbstractMatrix, D::Diagonal) =
    mul!(similar(A, promote_op(*, eltype(A), eltype(D.diag)), size(A)), A, D)
(*)(D::Diagonal, A::AbstractMatrix) =
    mul!(similar(A, promote_op(*, eltype(A), eltype(D.diag)), size(A)), D, A)

rmul!(A::AbstractMatrix, D::Diagonal) = @inline mul!(A, A, D)
lmul!(D::Diagonal, B::AbstractVecOrMat) = @inline mul!(B, D, B)

function *(A::AdjOrTransAbsMat, D::Diagonal)
    Ac = copy_similar(A, promote_op(*, eltype(A), eltype(D.diag)))
    rmul!(Ac, D)
end

<<<<<<< HEAD
function *(transA::Transpose{<:Any,<:AbstractMatrix}, D::Diagonal)
    A = transA.parent
    At = similar(A, promote_op(*, eltype(A), eltype(D.diag)), (size(A, 2), size(A, 1)))
    transpose!(At, A)
    rmul!(At, D)
end

function *(D::Diagonal, adjA::Adjoint{<:Any,<:AbstractMatrix})
    A = adjA.parent
    Ac = similar(A, promote_op(*, eltype(A), eltype(D.diag)), (size(A, 2), size(A, 1)))
    adjoint!(Ac, A)
=======
*(D::Diagonal, adjQ::Adjoint{<:Any,<:Union{QRCompactWYQ,QRPackedQ}}) =
    rmul!(Array{promote_type(eltype(D), eltype(adjQ))}(D), adjQ)

function *(D::Diagonal, A::AdjOrTransAbsMat)
    Ac = copy_similar(A, promote_op(*, eltype(A), eltype(D.diag)))
>>>>>>> a7d446bf
    lmul!(D, Ac)
end

@inline function __muldiag!(out, D::Diagonal, B, alpha, beta)
    require_one_based_indexing(B)
    require_one_based_indexing(out)
    if iszero(alpha)
        _rmul_or_fill!(out, beta)
    else
        if iszero(beta)
            @inbounds for j in axes(B, 2)
                @simd for i in axes(B, 1)
                    out[i,j] = D.diag[i] * B[i,j] * alpha
                end
            end
        else
            @inbounds for j in axes(B, 2)
                @simd for i in axes(B, 1)
                    out[i,j] = D.diag[i] * B[i,j] * alpha + out[i,j] * beta
                end
            end
        end
    end
    return out
end
@inline function __muldiag!(out, A, D::Diagonal, alpha, beta)
    require_one_based_indexing(A)
    require_one_based_indexing(out)
    if iszero(alpha)
        _rmul_or_fill!(out, beta)
    else
        if iszero(beta)
            @inbounds for j in axes(A, 2)
                dja = D.diag[j] * alpha
                @simd for i in axes(A, 1)
                    out[i,j] = A[i,j] * dja
                end
            end
        else
            @inbounds for j in axes(A, 2)
                dja = D.diag[j] * alpha
                @simd for i in axes(A, 1)
                    out[i,j] = A[i,j] * dja + out[i,j] * beta
                end
            end
        end
    end
    return out
end
@inline function __muldiag!(out::Diagonal, D1::Diagonal, D2::Diagonal, alpha, beta)
    d1 = D1.diag
    d2 = D2.diag
    if iszero(alpha)
        _rmul_or_fill!(out.diag, beta)
    else
        if iszero(beta)
            @inbounds @simd for i in eachindex(out.diag)
                out.diag[i] = d1[i] * d2[i] * alpha
            end
        else
            @inbounds @simd for i in eachindex(out.diag)
                out.diag[i] = d1[i] * d2[i] * alpha + out.diag[i] * beta
            end
        end
    end
    return out
end
@inline function __muldiag!(out, D1::Diagonal, D2::Diagonal, alpha, beta)
    require_one_based_indexing(out)
    mA = size(D1, 1)
    d1 = D1.diag
    d2 = D2.diag
    _rmul_or_fill!(out, beta)
    if !iszero(alpha)
        @inbounds @simd for i in 1:mA
            out[i,i] += d1[i] * d2[i] * alpha
        end
    end
    return out
end

@inline function _muldiag!(out, A, B, alpha, beta)
    _muldiag_size_check(out, A, B)
    __muldiag!(out, A, B, alpha, beta)
    return out
end

function (*)(Da::Diagonal, A::AbstractMatrix, Db::Diagonal)
    _muldiag_size_check(Da, A)
    _muldiag_size_check(A, Db)
    return broadcast(*, Da.diag, A, permutedims(Db.diag))
end

# Get ambiguous method if try to unify AbstractVector/AbstractMatrix here using AbstractVecOrMat
@inline mul!(out::AbstractVector, D::Diagonal, V::AbstractVector, alpha::Number, beta::Number) =
    _muldiag!(out, D, V, alpha, beta)
@inline mul!(out::AbstractMatrix, D::Diagonal, B::AbstractMatrix, alpha::Number, beta::Number) =
    _muldiag!(out, D, B, alpha, beta)
@inline mul!(out::AbstractMatrix, D::Diagonal, B::Adjoint{<:Any,<:AbstractVecOrMat},
             alpha::Number, beta::Number) = _muldiag!(out, D, B, alpha, beta)
@inline mul!(out::AbstractMatrix, D::Diagonal, B::Transpose{<:Any,<:AbstractVecOrMat},
             alpha::Number, beta::Number) = _muldiag!(out, D, B, alpha, beta)

@inline mul!(out::AbstractMatrix, A::AbstractMatrix, D::Diagonal, alpha::Number, beta::Number) =
    _muldiag!(out, A, D, alpha, beta)
@inline mul!(out::AbstractMatrix, A::Adjoint{<:Any,<:AbstractVecOrMat}, D::Diagonal,
             alpha::Number, beta::Number) = _muldiag!(out, A, D, alpha, beta)
@inline mul!(out::AbstractMatrix, A::Transpose{<:Any,<:AbstractVecOrMat}, D::Diagonal,
             alpha::Number, beta::Number) = _muldiag!(out, A, D, alpha, beta)
@inline mul!(C::Diagonal, Da::Diagonal, Db::Diagonal, alpha::Number, beta::Number) =
    _muldiag!(C, Da, Db, alpha, beta)

mul!(C::AbstractMatrix, Da::Diagonal, Db::Diagonal, alpha::Number, beta::Number) =
    _muldiag!(C, Da, Db, alpha, beta)

_init(op, A::AbstractArray{<:Number}, B::AbstractArray{<:Number}) =
    (_ -> zero(typeof(op(oneunit(eltype(A)), oneunit(eltype(B))))))
_init(op, A::AbstractArray, B::AbstractArray) = promote_op(op, eltype(A), eltype(B))

/(A::AbstractVecOrMat, D::Diagonal) = _rdiv!(_init(/, A, D).(A), A, D)
rdiv!(A::AbstractVecOrMat, D::Diagonal) = @inline _rdiv!(A, A, D)
# avoid copy when possible via internal 3-arg backend
function _rdiv!(B::AbstractVecOrMat, A::AbstractVecOrMat, D::Diagonal)
    require_one_based_indexing(A)
    dd = D.diag
    m, n = size(A, 1), size(A, 2)
    if (k = length(dd)) != n
        throw(DimensionMismatch("left hand side has $n columns but D is $k by $k"))
    end
    @inbounds for j in 1:n
        ddj = dd[j]
        iszero(ddj) && throw(SingularException(j))
        for i in 1:m
            B[i, j] = A[i, j] / ddj
        end
    end
    B
end

function \(D::Diagonal, B::AbstractVector)
    j = findfirst(iszero, D.diag)
    isnothing(j) || throw(SingularException(j))
    return D.diag .\ B
end
\(D::Diagonal, B::AbstractMatrix) =
    ldiv!(_init(\, D, B).(B), D, B)

ldiv!(D::Diagonal, B::AbstractVecOrMat) = @inline ldiv!(B, D, B)
function ldiv!(B::AbstractVecOrMat, D::Diagonal, A::AbstractVecOrMat)
    require_one_based_indexing(A, B)
    dd = D.diag
    d = length(dd)
    m, n = size(A, 1), size(A, 2)
    m′, n′ = size(B, 1), size(B, 2)
    m == d || throw(DimensionMismatch("right hand side has $m rows but D is $d by $d"))
    (m, n) == (m′, n′) || throw(DimensionMismatch("expect output to be $m by $n, but got $m′ by $n′"))
    j = findfirst(iszero, D.diag)
    isnothing(j) || throw(SingularException(j))
    @inbounds for j = 1:n, i = 1:m
        B[i, j] = dd[i] \ A[i, j]
    end
    B
end

# Optimizations for \, / between Diagonals
\(D::Diagonal, B::Diagonal) = ldiv!(similar(B, promote_op(\, eltype(D), eltype(B))), D, B)
/(A::Diagonal, D::Diagonal) = _rdiv!(similar(A, promote_op(/, eltype(A), eltype(D))), A, D)
function _rdiv!(Dc::Diagonal, Db::Diagonal, Da::Diagonal)
    n, k = length(Db.diag), length(Da.diag)
    n == k || throw(DimensionMismatch("left hand side has $n columns but D is $k by $k"))
    j = findfirst(iszero, Da.diag)
    isnothing(j) || throw(SingularException(j))
    Dc.diag .= Db.diag ./ Da.diag
    Dc
end
ldiv!(Dc::Diagonal, Da::Diagonal, Db::Diagonal) = Diagonal(ldiv!(Dc.diag, Da, Db.diag))

# optimizations for (Sym)Tridiagonal and Diagonal
@propagate_inbounds _getudiag(T::Tridiagonal, i) = T.du[i]
@propagate_inbounds _getudiag(S::SymTridiagonal, i) = S.ev[i]
@propagate_inbounds _getdiag(T::Tridiagonal, i) = T.d[i]
@propagate_inbounds _getdiag(S::SymTridiagonal, i) = symmetric(S.dv[i], :U)::symmetric_type(eltype(S.dv))
@propagate_inbounds _getldiag(T::Tridiagonal, i) = T.dl[i]
@propagate_inbounds _getldiag(S::SymTridiagonal, i) = transpose(S.ev[i])

function (\)(D::Diagonal, S::SymTridiagonal)
    T = promote_op(\, eltype(D), eltype(S))
    du = similar(S.ev, T, max(length(S.dv)-1, 0))
    d  = similar(S.dv, T, length(S.dv))
    dl = similar(S.ev, T, max(length(S.dv)-1, 0))
    ldiv!(Tridiagonal(dl, d, du), D, S)
end
(\)(D::Diagonal, T::Tridiagonal) = ldiv!(similar(T, promote_op(\, eltype(D), eltype(T))), D, T)
function ldiv!(T::Tridiagonal, D::Diagonal, S::Union{SymTridiagonal,Tridiagonal})
    m = size(S, 1)
    dd = D.diag
    if (k = length(dd)) != m
        throw(DimensionMismatch("diagonal matrix is $k by $k but right hand side has $m rows"))
    end
    if length(T.d) != m
        throw(DimensionMismatch("target matrix size $(size(T)) does not match input matrix size $(size(S))"))
    end
    m == 0 && return T
    j = findfirst(iszero, dd)
    isnothing(j) || throw(SingularException(j))
    ddj = dd[1]
    T.d[1] = ddj \ _getdiag(S, 1)
    @inbounds if m > 1
        T.du[1] = ddj \ _getudiag(S, 1)
        for j in 2:m-1
            ddj = dd[j]
            T.dl[j-1] = ddj \ _getldiag(S, j-1)
            T.d[j]  = ddj \ _getdiag(S, j)
            T.du[j] = ddj \ _getudiag(S, j)
        end
        ddj = dd[m]
        T.dl[m-1] = ddj \ _getldiag(S, m-1)
        T.d[m] = ddj \ _getdiag(S, m)
    end
    return T
end

function (/)(S::SymTridiagonal, D::Diagonal)
    T = promote_op(\, eltype(D), eltype(S))
    du = similar(S.ev, T, max(length(S.dv)-1, 0))
    d  = similar(S.dv, T, length(S.dv))
    dl = similar(S.ev, T, max(length(S.dv)-1, 0))
    _rdiv!(Tridiagonal(dl, d, du), S, D)
end
(/)(T::Tridiagonal, D::Diagonal) = _rdiv!(similar(T, promote_op(/, eltype(T), eltype(D))), T, D)
function _rdiv!(T::Tridiagonal, S::Union{SymTridiagonal,Tridiagonal}, D::Diagonal)
    n = size(S, 2)
    dd = D.diag
    if (k = length(dd)) != n
        throw(DimensionMismatch("left hand side has $n columns but D is $k by $k"))
    end
    if length(T.d) != n
        throw(DimensionMismatch("target matrix size $(size(T)) does not match input matrix size $(size(S))"))
    end
    n == 0 && return T
    j = findfirst(iszero, dd)
    isnothing(j) || throw(SingularException(j))
    ddj = dd[1]
    T.d[1] = _getdiag(S, 1) / ddj
    @inbounds if n > 1
        T.dl[1] = _getldiag(S, 1) / ddj
        for j in 2:n-1
            ddj = dd[j]
            T.dl[j] = _getldiag(S, j) / ddj
            T.d[j] = _getdiag(S, j) / ddj
            T.du[j-1] = _getudiag(S, j-1) / ddj
        end
        ddj = dd[n]
        T.d[n] = _getdiag(S, n) / ddj
        T.du[n-1] = _getudiag(S, n-1) / ddj
    end
    return T
end

# Optimizations for [l/r]mul!, l/rdiv!, *, / and \ between Triangular and Diagonal.
# These functions are generally more efficient if we calculate the whole data field.
# The following code implements them in a unified pattern to avoid missing.
@inline function _setdiag!(data, f, diag, diag′ = nothing)
    @inbounds for i in 1:length(diag)
        data[i,i] = isnothing(diag′) ? f(diag[i]) : f(diag[i],diag′[i])
    end
    data
end
for Tri in (:UpperTriangular, :LowerTriangular)
    UTri = Symbol(:Unit, Tri)
    # 2 args
    for (fun, f) in zip((:*, :rmul!, :rdiv!, :/), (:identity, :identity, :inv, :inv))
        @eval $fun(A::$Tri, D::Diagonal) = $Tri($fun(A.data, D))
        @eval $fun(A::$UTri, D::Diagonal) = $Tri(_setdiag!($fun(A.data, D), $f, D.diag))
    end
    for (fun, f) in zip((:*, :lmul!, :ldiv!, :\), (:identity, :identity, :inv, :inv))
        @eval $fun(D::Diagonal, A::$Tri) = $Tri($fun(D, A.data))
        @eval $fun(D::Diagonal, A::$UTri) = $Tri(_setdiag!($fun(D, A.data), $f, D.diag))
    end
    # 3-arg ldiv!
    @eval ldiv!(C::$Tri, D::Diagonal, A::$Tri) = $Tri(ldiv!(C.data, D, A.data))
    @eval ldiv!(C::$Tri, D::Diagonal, A::$UTri) = $Tri(_setdiag!(ldiv!(C.data, D, A.data), inv, D.diag))
    # 3-arg mul!: invoke 5-arg mul! rather than lmul!
    @eval mul!(C::$Tri, A::Union{$Tri,$UTri}, D::Diagonal) = mul!(C, A, D, true, false)
    # 5-arg mul!
    @eval @inline mul!(C::$Tri, D::Diagonal, A::$Tri, α::Number, β::Number) = $Tri(mul!(C.data, D, A.data, α, β))
    @eval @inline function mul!(C::$Tri, D::Diagonal, A::$UTri, α::Number, β::Number)
        iszero(α) && return _rmul_or_fill!(C, β)
        diag′ = iszero(β) ? nothing : diag(C)
        data = mul!(C.data, D, A.data, α, β)
        $Tri(_setdiag!(data, MulAddMul(α, β), D.diag, diag′))
    end
    @eval @inline mul!(C::$Tri, A::$Tri, D::Diagonal, α::Number, β::Number) = $Tri(mul!(C.data, A.data, D, α, β))
    @eval @inline function mul!(C::$Tri, A::$UTri, D::Diagonal, α::Number, β::Number)
        iszero(α) && return _rmul_or_fill!(C, β)
        diag′ = iszero(β) ? nothing : diag(C)
        data = mul!(C.data, A.data, D, α, β)
        $Tri(_setdiag!(data, MulAddMul(α, β), D.diag, diag′))
    end
end

@inline function kron!(C::AbstractMatrix, A::Diagonal, B::Diagonal)
    valA = A.diag; nA = length(valA)
    valB = B.diag; nB = length(valB)
    nC = checksquare(C)
    @boundscheck nC == nA*nB ||
        throw(DimensionMismatch("expect C to be a $(nA*nB)x$(nA*nB) matrix, got size $(nC)x$(nC)"))
    isempty(A) || isempty(B) || fill!(C, zero(A[1,1] * B[1,1]))
    @inbounds for i = 1:nA, j = 1:nB
        idx = (i-1)*nB+j
        C[idx, idx] = valA[i] * valB[j]
    end
    return C
end

kron(A::Diagonal, B::Diagonal) = Diagonal(kron(A.diag, B.diag))

function kron(A::Diagonal, B::SymTridiagonal)
    kdv = kron(diag(A), B.dv)
    # We don't need to drop the last element
    kev = kron(diag(A), _pushzero(_evview(B)))
    SymTridiagonal(kdv, kev)
end
function kron(A::Diagonal, B::Tridiagonal)
    # `_droplast!` is only guaranteed to work with `Vector`
    kd = _makevector(kron(diag(A), B.d))
    kdl = _droplast!(_makevector(kron(diag(A), _pushzero(B.dl))))
    kdu = _droplast!(_makevector(kron(diag(A), _pushzero(B.du))))
    Tridiagonal(kdl, kd, kdu)
end

@inline function kron!(C::AbstractMatrix, A::Diagonal, B::AbstractMatrix)
    require_one_based_indexing(B)
    (mA, nA) = size(A)
    (mB, nB) = size(B)
    (mC, nC) = size(C)
    @boundscheck (mC, nC) == (mA * mB, nA * nB) ||
        throw(DimensionMismatch("expect C to be a $(mA * mB)x$(nA * nB) matrix, got size $(mC)x$(nC)"))
    isempty(A) || isempty(B) || fill!(C, zero(A[1,1] * B[1,1]))
    m = 1
    @inbounds for j = 1:nA
        A_jj = A[j,j]
        for k = 1:nB
            for l = 1:mB
                C[m] = A_jj * B[l,k]
                m += 1
            end
            m += (nA - 1) * mB
        end
        m += mB
    end
    return C
end

@inline function kron!(C::AbstractMatrix, A::AbstractMatrix, B::Diagonal)
    require_one_based_indexing(A)
    (mA, nA) = size(A)
    (mB, nB) = size(B)
    (mC, nC) = size(C)
    @boundscheck (mC, nC) == (mA * mB, nA * nB) ||
        throw(DimensionMismatch("expect C to be a $(mA * mB)x$(nA * nB) matrix, got size $(mC)x$(nC)"))
    isempty(A) || isempty(B) || fill!(C, zero(A[1,1] * B[1,1]))
    m = 1
    @inbounds for j = 1:nA
        for l = 1:mB
            Bll = B[l,l]
            for k = 1:mA
                C[m] = A[k,j] * Bll
                m += nB
            end
            m += 1
        end
        m -= nB
    end
    return C
end

conj(D::Diagonal) = Diagonal(conj(D.diag))
transpose(D::Diagonal{<:Number}) = D
transpose(D::Diagonal) = Diagonal(transpose.(D.diag))
adjoint(D::Diagonal{<:Number}) = conj(D)
adjoint(D::Diagonal) = Diagonal(adjoint.(D.diag))
permutedims(D::Diagonal) = D
permutedims(D::Diagonal, perm) = (Base.checkdims_perm(D, D, perm); D)

function diag(D::Diagonal{T}, k::Integer=0) where T
    # every branch call similar(..., ::Int) to make sure the
    # same vector type is returned independent of k
    if k == 0
        return copyto!(similar(D.diag, length(D.diag)), D.diag)
    elseif -size(D,1) <= k <= size(D,1)
        return fill!(similar(D.diag, size(D,1)-abs(k)), zero(T))
    else
        throw(ArgumentError(string("requested diagonal, $k, must be at least $(-size(D, 1)) ",
            "and at most $(size(D, 2)) for an $(size(D, 1))-by-$(size(D, 2)) matrix")))
    end
end
tr(D::Diagonal) = sum(tr, D.diag)
det(D::Diagonal) = prod(det, D.diag)
function logdet(D::Diagonal{<:Complex}) # make sure branch cut is correct
    z = sum(log, D.diag)
    complex(real(z), rem2pi(imag(z), RoundNearest))
end

# Matrix functions
for f in (:exp, :cis, :log, :sqrt,
          :cos, :sin, :tan, :csc, :sec, :cot,
          :cosh, :sinh, :tanh, :csch, :sech, :coth,
          :acos, :asin, :atan, :acsc, :asec, :acot,
          :acosh, :asinh, :atanh, :acsch, :asech, :acoth)
    @eval $f(D::Diagonal) = Diagonal($f.(D.diag))
end

function inv(D::Diagonal{T}) where T
    Di = similar(D.diag, typeof(inv(oneunit(T))))
    for i = 1:length(D.diag)
        if iszero(D.diag[i])
            throw(SingularException(i))
        end
        Di[i] = inv(D.diag[i])
    end
    Diagonal(Di)
end

function pinv(D::Diagonal{T}) where T
    Di = similar(D.diag, typeof(inv(oneunit(T))))
    for i = 1:length(D.diag)
        if !iszero(D.diag[i])
            invD = inv(D.diag[i])
            if isfinite(invD)
                Di[i] = invD
                continue
            end
        end
        # fallback
        Di[i] = zero(T)
    end
    Diagonal(Di)
end
function pinv(D::Diagonal{T}, tol::Real) where T
    Di = similar(D.diag, typeof(inv(oneunit(T))))
    if !isempty(D.diag)
        maxabsD = maximum(abs, D.diag)
        for i = 1:length(D.diag)
            if abs(D.diag[i]) > tol*maxabsD
                invD = inv(D.diag[i])
                if isfinite(invD)
                    Di[i] = invD
                    continue
                end
            end
            # fallback
            Di[i] = zero(T)
        end
    end
    Diagonal(Di)
end

#Eigensystem
eigvals(D::Diagonal{<:Number}; permute::Bool=true, scale::Bool=true) = copy(D.diag)
eigvals(D::Diagonal; permute::Bool=true, scale::Bool=true) =
    [eigvals(x) for x in D.diag] #For block matrices, etc.
eigvecs(D::Diagonal) = Matrix{eltype(D)}(I, size(D))
function eigen(D::Diagonal; permute::Bool=true, scale::Bool=true, sortby::Union{Function,Nothing}=nothing)
    if any(!isfinite, D.diag)
        throw(ArgumentError("matrix contains Infs or NaNs"))
    end
    Td = Base.promote_op(/, eltype(D), eltype(D))
    λ = eigvals(D)
    if !isnothing(sortby)
        p = sortperm(λ; alg=QuickSort, by=sortby)
        λ = λ[p]
        evecs = zeros(Td, size(D))
        @inbounds for i in eachindex(p)
            evecs[p[i],i] = one(Td)
        end
    else
        evecs = Matrix{Td}(I, size(D))
    end
    Eigen(λ, evecs)
end
function eigen(Da::Diagonal, Db::Diagonal; sortby::Union{Function,Nothing}=nothing)
    if any(!isfinite, Da.diag) || any(!isfinite, Db.diag)
        throw(ArgumentError("matrices contain Infs or NaNs"))
    end
    if any(iszero, Db.diag)
        throw(ArgumentError("right-hand side diagonal matrix is singular"))
    end
    return GeneralizedEigen(eigen(Db \ Da; sortby)...)
end
function eigen(A::AbstractMatrix, D::Diagonal; sortby::Union{Function,Nothing}=nothing)
    if any(iszero, D.diag)
        throw(ArgumentError("right-hand side diagonal matrix is singular"))
    end
    if size(A, 1) == size(A, 2) && isdiag(A)
        return eigen(Diagonal(A), D; sortby)
    elseif ishermitian(A)
        S = promote_type(eigtype(eltype(A)), eltype(D))
        return eigen!(eigencopy_oftype(Hermitian(A), S), Diagonal{S}(D); sortby)
    else
        S = promote_type(eigtype(eltype(A)), eltype(D))
        return eigen!(eigencopy_oftype(A, S), Diagonal{S}(D); sortby)
    end
end

#Singular system
svdvals(D::Diagonal{<:Number}) = sort!(abs.(D.diag), rev = true)
svdvals(D::Diagonal) = [svdvals(v) for v in D.diag]
function svd(D::Diagonal{T}) where {T<:Number}
    d = D.diag
    s = abs.(d)
    piv = sortperm(s, rev = true)
    S = s[piv]
    Td  = typeof(oneunit(T)/oneunit(T))
    U = zeros(Td, size(D))
    Vt = copy(U)
    for i in 1:length(d)
        j = piv[i]
        U[j,i] = d[j] / S[i]
        Vt[i,j] = one(Td)
    end
    return SVD(U, S, Vt)
end

# disambiguation methods: * and / of Diagonal and Adj/Trans AbsVec
*(x::AdjointAbsVec, D::Diagonal) = Adjoint(map((t,s) -> t'*s, D.diag, parent(x)))
*(x::TransposeAbsVec, D::Diagonal) = Transpose(map((t,s) -> transpose(t)*s, D.diag, parent(x)))
*(x::AdjointAbsVec,   D::Diagonal, y::AbstractVector) = _mapreduce_prod(*, x, D, y)
*(x::TransposeAbsVec, D::Diagonal, y::AbstractVector) = _mapreduce_prod(*, x, D, y)
/(u::AdjointAbsVec, D::Diagonal) = adjoint(adjoint(D) \ u.parent)
/(u::TransposeAbsVec, D::Diagonal) = transpose(transpose(D) \ u.parent)
# disambiguation methods: Call unoptimized version for user defined AbstractTriangular.
*(A::AbstractTriangular, D::Diagonal) = @invoke *(A::AbstractMatrix, D::Diagonal)
*(D::Diagonal, A::AbstractTriangular) = @invoke *(D::Diagonal, A::AbstractMatrix)

dot(x::AbstractVector, D::Diagonal, y::AbstractVector) = _mapreduce_prod(dot, x, D, y)

dot(A::Diagonal, B::Diagonal) = dot(A.diag, B.diag)
function dot(D::Diagonal, B::AbstractMatrix)
    size(D) == size(B) || throw(DimensionMismatch("Matrix sizes $(size(D)) and $(size(B)) differ"))
    return dot(D.diag, view(B, diagind(B)))
end

dot(A::AbstractMatrix, B::Diagonal) = conj(dot(B, A))

function _mapreduce_prod(f, x, D::Diagonal, y)
    if !(length(x) == length(D.diag) == length(y))
        throw(DimensionMismatch("x has length $(length(x)), D has size $(size(D)), and y has $(length(y))"))
    end
    if isempty(x) && isempty(D) && isempty(y)
        return zero(promote_op(f, eltype(x), eltype(D), eltype(y)))
    else
        return mapreduce(t -> f(t[1], t[2], t[3]), +, zip(x, D.diag, y))
    end
end

function cholesky!(A::Diagonal, ::NoPivot = NoPivot(); check::Bool = true)
    info = 0
    for (i, di) in enumerate(A.diag)
        if isreal(di) && real(di) > 0
            A.diag[i] = √di
        elseif check
            throw(PosDefException(i))
        else
            info = i
            break
        end
    end
    Cholesky(A, 'U', convert(BlasInt, info))
end
@deprecate cholesky!(A::Diagonal, ::Val{false}; check::Bool = true) cholesky!(A::Diagonal, NoPivot(); check) false
@deprecate cholesky(A::Diagonal, ::Val{false}; check::Bool = true) cholesky(A::Diagonal, NoPivot(); check) false

inv(C::Cholesky{<:Any,<:Diagonal}) = Diagonal(map(inv∘abs2, C.factors.diag))

cholcopy(A::Diagonal) = copymutable_oftype(A, choltype(A))
cholcopy(A::RealHermSymComplexHerm{<:Any,<:Diagonal}) = Diagonal(copy_similar(diag(A), choltype(A)))

function getproperty(C::Cholesky{<:Any,<:Diagonal}, d::Symbol)
    Cfactors = getfield(C, :factors)
    if d in (:U, :L, :UL)
        return Cfactors
    else
        return getfield(C, d)
    end
end

Base._sum(A::Diagonal, ::Colon) = sum(A.diag)
function Base._sum(A::Diagonal, dims::Integer)
    res = Base.reducedim_initarray(A, dims, zero(eltype(A)))
    if dims <= 2
        for i = 1:length(A.diag)
            @inbounds res[i] = A.diag[i]
        end
    else
        for i = 1:length(A.diag)
            @inbounds res[i,i] = A.diag[i]
        end
    end
    res
end

function logabsdet(A::Diagonal)
     mapreduce(x -> (log(abs(x)), sign(x)), ((d1, s1), (d2, s2)) -> (d1 + d2, s1 * s2),
               A.diag)
end

function Base.muladd(A::Diagonal, B::Diagonal, z::Diagonal)
    Diagonal(A.diag .* B.diag .+ z.diag)
end<|MERGE_RESOLUTION|>--- conflicted
+++ resolved
@@ -257,25 +257,8 @@
     rmul!(Ac, D)
 end
 
-<<<<<<< HEAD
-function *(transA::Transpose{<:Any,<:AbstractMatrix}, D::Diagonal)
-    A = transA.parent
-    At = similar(A, promote_op(*, eltype(A), eltype(D.diag)), (size(A, 2), size(A, 1)))
-    transpose!(At, A)
-    rmul!(At, D)
-end
-
-function *(D::Diagonal, adjA::Adjoint{<:Any,<:AbstractMatrix})
-    A = adjA.parent
-    Ac = similar(A, promote_op(*, eltype(A), eltype(D.diag)), (size(A, 2), size(A, 1)))
-    adjoint!(Ac, A)
-=======
-*(D::Diagonal, adjQ::Adjoint{<:Any,<:Union{QRCompactWYQ,QRPackedQ}}) =
-    rmul!(Array{promote_type(eltype(D), eltype(adjQ))}(D), adjQ)
-
 function *(D::Diagonal, A::AdjOrTransAbsMat)
     Ac = copy_similar(A, promote_op(*, eltype(A), eltype(D.diag)))
->>>>>>> a7d446bf
     lmul!(D, Ac)
 end
 
