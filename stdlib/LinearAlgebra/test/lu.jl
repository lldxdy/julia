# This file is a part of Julia. License is MIT: https://julialang.org/license

module TestLU

using Test, LinearAlgebra, Random
using LinearAlgebra: ldiv!, BlasReal, BlasInt, BlasFloat, rdiv!

n = 10

# Split n into 2 parts for tests needing two matrices
n1 = div(n, 2)
n2 = 2*n1

Random.seed!(1234324)

areal = randn(n,n)/2
aimg  = randn(n,n)/2
breal = randn(n,2)/2
bimg  = randn(n,2)/2
creal = randn(n)/2
cimg  = randn(n)/2
dureal = randn(n-1)/2
duimg  = randn(n-1)/2
dlreal = randn(n-1)/2
dlimg  = randn(n-1)/2
dreal = randn(n)/2
dimg  = randn(n)/2

@testset for eltya in (Float32, Float64, ComplexF32, ComplexF64, BigFloat, Int)
    a = eltya == Int ? rand(1:7, n, n) :
        convert(Matrix{eltya}, eltya <: Complex ? complex.(areal, aimg) : areal)
    d = if eltya == Int
        Tridiagonal(rand(1:7, n-1), rand(1:7, n), rand(1:7, n-1))
    elseif eltya <: Complex
        convert(Tridiagonal{eltya}, Tridiagonal(
            complex.(dlreal, dlimg), complex.(dreal, dimg), complex.(dureal, duimg)))
    else
        convert(Tridiagonal{eltya}, Tridiagonal(dlreal, dreal, dureal))
    end
    εa = eps(abs(float(one(eltya))))

    if eltya <: BlasFloat
        @testset "LU factorization for Number" begin
            num = rand(eltya)
            @test (lu(num)...,) == (hcat(one(eltya)), hcat(num), [1])
            @test convert(Array, lu(num)) ≈ eltya[num]
        end
        @testset "Balancing in eigenvector calculations" begin
            A = convert(Matrix{eltya}, [ 3.0     -2.0      -0.9     2*eps(real(one(eltya)));
                                       -2.0      4.0       1.0    -eps(real(one(eltya)));
                                       -eps(real(one(eltya)))/4  eps(real(one(eltya)))/2  -1.0     0;
                                       -0.5     -0.5       0.1     1.0])
            F = eigen(A, permute=false, scale=false)
            @test F.vectors*Diagonal(F.values)/F.vectors ≈ A
            F = eigen(A)
            # @test norm(F.vectors*Diagonal(F.values)/F.vectors - A) > 0.01
        end
    end
    κ  = cond(a,1)
    @testset "(Automatic) Square LU decomposition" begin
        lua   = factorize(a)
        @test_throws ErrorException lua.Z
        l,u,p = lua.L, lua.U, lua.p
        ll,ul,pl = @inferred lu(a)
        @test ll * ul ≈ a[pl,:]
        @test l*u ≈ a[p,:]
        @test (l*u)[invperm(p),:] ≈ a
        @test a * inv(lua) ≈ Matrix(I, n, n)
        @test copy(lua) == lua
        if eltya <: BlasFloat
            # test conversion of LU factorization's numerical type
            bft = eltya <: Real ? LinearAlgebra.LU{BigFloat} : LinearAlgebra.LU{Complex{BigFloat}}
            bflua = convert(bft, lua)
            @test bflua.L*bflua.U ≈ big.(a)[p,:] rtol=εa*norm(a)
            @test Factorization{eltya}(lua) === lua
            # test Factorization with different eltype
            if eltya <: BlasReal
                @test Array(Factorization{Float16}(lua)) ≈ Array(lu(convert(Matrix{Float16}, a)))
                @test eltype(Factorization{Float16}(lua)) == Float16
            end
        end
        # compact printing
        lstring = sprint(show,l)
        ustring = sprint(show,u)
    end
    κd    = cond(Array(d),1)
    @testset "Tridiagonal LU" begin
        lud = @inferred lu(d)
        @test LinearAlgebra.issuccess(lud)
        @test @inferred(lu(lud)) == lud
        @test_throws ErrorException lud.Z
        @test lud.L*lud.U ≈ lud.P*Array(d)
        @test lud.L*lud.U ≈ Array(d)[lud.p,:]
        @test AbstractArray(lud) ≈ d
        @test Array(lud) ≈ d
        if eltya != Int
            dlu = convert.(eltya, [1, 1])
            dia = convert.(eltya, [-2, -2, -2])
            tri = Tridiagonal(dlu, dia, dlu)
            @test_throws ArgumentError lu!(tri)
        end
    end
    @testset for eltyb in (Float32, Float64, ComplexF32, ComplexF64, Int)
        b  = eltyb == Int ? rand(1:5, n, 2) :
            convert(Matrix{eltyb}, eltyb <: Complex ? complex.(breal, bimg) : breal)
        c  = eltyb == Int ? rand(1:5, n) :
            convert(Vector{eltyb}, eltyb <: Complex ? complex.(creal, cimg) : creal)
        εb = eps(abs(float(one(eltyb))))
        ε  = max(εa,εb)
        @testset "(Automatic) Square LU decomposition" begin
            lua   = factorize(a)
            let Bs = copy(b), Cs = copy(c)
                for (bb, cc) in ((Bs, Cs), (view(Bs, 1:n, 1), view(Cs, 1:n)))
                    @test norm(a*(lua\bb) - bb, 1) < ε*κ*n*2 # Two because the right hand side has two columns
                    @test norm(a'*(lua'\bb) - bb, 1) < ε*κ*n*2 # Two because the right hand side has two columns
                    @test norm(a'*(lua'\a') - a', 1) < ε*κ*n^2
                    @test norm(a*(lua\cc) - cc, 1) < ε*κ*n # cc is a vector
                    @test norm(a'*(lua'\cc) - cc, 1) < ε*κ*n # cc is a vector
                    @test AbstractArray(lua) ≈ a
                    @test norm(transpose(a)*(transpose(lua)\bb) - bb,1) < ε*κ*n*2 # Two because the right hand side has two columns
                    @test norm(transpose(a)*(transpose(lua)\cc) - cc,1) < ε*κ*n
                end

                # Test whether Ax_ldiv_B!(y, LU, x) indeed overwrites y
                resultT = typeof(oneunit(eltyb) / oneunit(eltya))

                b_dest = similar(b, resultT)
                c_dest = similar(c, resultT)

                ldiv!(b_dest, lua, b)
                ldiv!(c_dest, lua, c)
                @test norm(b_dest - lua \ b, 1) < ε*κ*2n
                @test norm(c_dest - lua \ c, 1) < ε*κ*n

                ldiv!(b_dest, transpose(lua), b)
                ldiv!(c_dest, transpose(lua), c)
                @test norm(b_dest - transpose(lua) \ b, 1) < ε*κ*2n
                @test norm(c_dest - transpose(lua) \ c, 1) < ε*κ*n

                ldiv!(b_dest, adjoint(lua), b)
                ldiv!(c_dest, adjoint(lua), c)
                @test norm(b_dest - lua' \ b, 1) < ε*κ*2n
                @test norm(c_dest - lua' \ c, 1) < ε*κ*n

                if eltyb != Int && !(eltya <: Complex) || eltya <: Complex && eltyb <: Complex
                    p = Matrix(b')
                    q = Matrix(c')
                    p_dest = copy(p)
                    q_dest = copy(q)
                    rdiv!(p_dest, lua)
                    rdiv!(q_dest, lua)
                    @test norm(p_dest - p / lua, 1) < ε*κ*2n
                    @test norm(q_dest - q / lua, 1) < ε*κ*n
                end
            end
            if eltya <: BlasFloat && eltyb <: BlasFloat
                e = rand(eltyb,n,n)
                @test norm(e/lua - e/a,1) < ε*κ*n^2
            end
        end
        @testset "Tridiagonal LU" begin
            lud   = factorize(d)
            f = zeros(eltyb, n+1)
            @test_throws DimensionMismatch lud\f
            @test_throws DimensionMismatch transpose(lud)\f
            @test_throws DimensionMismatch lud'\f
            @test_throws DimensionMismatch LinearAlgebra.ldiv!(transpose(lud), f)
            let Bs = copy(b)
                for bb in (Bs, view(Bs, 1:n, 1))
                    @test norm(d*(lud\bb) - bb, 1) < ε*κd*n*2 # Two because the right hand side has two columns
                    if eltya <: Real
                        @test norm((transpose(lud)\bb) - Array(transpose(d))\bb, 1) < ε*κd*n*2 # Two because the right hand side has two columns
                        if eltya != Int && eltyb != Int
                            @test norm(LinearAlgebra.ldiv!(transpose(lud), copy(bb)) - Array(transpose(d))\bb, 1) < ε*κd*n*2
                        end
                    end
                    if eltya <: Complex
                        dummy_factor = 2.5
                        # TODO: Remove dummy_factor, this test started failing when the RNG stream changed
                        # so the factor was added.
                        @test norm((lud'\bb) - Array(d')\bb, 1) < ε*κd*n*2*dummy_factor # Two because the right hand side has two columns
                    end
                end
            end
            if eltya <: BlasFloat && eltyb <: BlasFloat
                e = rand(eltyb,n,n)
                @test norm(e/lud - e/d,1) < ε*κ*n^2
                @test norm((transpose(lud)\e') - Array(transpose(d))\e',1) < ε*κd*n^2
                #test singular
                du = rand(eltya,n-1)
                dl = rand(eltya,n-1)
                dd = rand(eltya,n)
                dd[1] = zero(eltya)
                du[1] = zero(eltya)
                dl[1] = zero(eltya)
                zT = Tridiagonal(dl,dd,du)
                @test !LinearAlgebra.issuccess(lu(zT; check = false))
            end
        end
        @testset "Thin LU" begin
            lua   = @inferred lu(a[:,1:n1])
            @test lua.L*lua.U ≈ lua.P*a[:,1:n1]
        end
        @testset "Fat LU" begin
            lua   = @inferred lu(a[1:n1,:])
            @test lua.L*lua.U ≈ lua.P*a[1:n1,:]
        end
    end

    @testset "LU of Symmetric/Hermitian" begin
        for HS in (Hermitian(a'a), Symmetric(a'a))
            luhs = @inferred lu(HS)
            @test luhs.L*luhs.U ≈ luhs.P*Matrix(HS)
        end
    end

    @testset "Factorization of symtridiagonal dense matrix with zero ldlt-pivot (#38026)" begin
        A = [0.0 -1.0 0.0 0.0
            -1.0 0.0 0.0 0.0
            0.0 0.0 0.0 -1.0
            0.0 0.0 -1.0 0.0]
        F = factorize(A)
        @test all((!isnan).(Matrix(F)))
    end
end

@testset "Small tridiagonal matrices" for T in (Float64, ComplexF64)
    A = Tridiagonal(T[], T[1], T[])
    @test inv(A) == A
end

@testset "Singular matrices" for T in (Float64, ComplexF64)
    A = T[1 2; 0 0]
    @test_throws SingularException lu(A)
    @test_throws SingularException lu!(copy(A))
    @test_throws SingularException lu(A; check = true)
    @test_throws SingularException lu!(copy(A); check = true)
    @test !issuccess(lu(A; check = false))
    @test !issuccess(lu!(copy(A); check = false))
    @test_throws ZeroPivotException lu(A, NoPivot())
    @test_throws ZeroPivotException lu!(copy(A), NoPivot())
    @test_throws ZeroPivotException lu(A, NoPivot(); check = true)
    @test_throws ZeroPivotException lu!(copy(A), NoPivot(); check = true)
    @test !issuccess(lu(A, NoPivot(); check = false))
    @test !issuccess(lu!(copy(A), NoPivot(); check = false))
    F = lu(A; check = false)
    @test sprint((io, x) -> show(io, "text/plain", x), F) ==
        "Failed factorization of type $(typeof(F))"
end

@testset "conversion" begin
    Random.seed!(4)
    a = Tridiagonal(rand(9),rand(10),rand(9))
    fa = Array(a)
    falu = lu(fa)
    alu = lu(a)
    falu = convert(typeof(falu),alu)
    @test Array(alu) == fa
    @test AbstractArray(alu) == fa
end

@testset "Rational Matrices" begin
    ## Integrate in general tests when more linear algebra is implemented in julia
    a = convert(Matrix{Rational{BigInt}}, rand(1:10//1,n,n))/n
    b = rand(1:10,n,2)
    @inferred lu(a)
    lua   = factorize(a)
    l,u,p = lua.L, lua.U, lua.p
    @test l*u ≈ a[p,:]
    @test l[invperm(p),:]*u ≈ a
    @test a*inv(lua) ≈ Matrix(I, n, n)
    let Bs = b
        for b in (Bs, view(Bs, 1:n, 1))
            @test a*(lua\b) ≈ b
        end
    end
    @test @inferred(det(a)) ≈ det(Array{Float64}(a))
end

@testset "Rational{BigInt} and BigFloat Hilbert Matrix" begin
    ## Hilbert Matrix (very ill conditioned)
    ## Testing Rational{BigInt} and BigFloat version
    nHilbert = 50
    H = Rational{BigInt}[1//(i+j-1) for i = 1:nHilbert,j = 1:nHilbert]
    Hinv = Rational{BigInt}[(-1)^(i+j)*(i+j-1)*binomial(nHilbert+i-1,nHilbert-j)*
        binomial(nHilbert+j-1,nHilbert-i)*binomial(i+j-2,i-1)^2
        for i = big(1):nHilbert,j=big(1):nHilbert]
    @test inv(H) == Hinv
    setprecision(2^10) do
        @test norm(Array{Float64}(inv(float(H)) - float(Hinv))) < 1e-100
    end
end

@testset "logdet" begin
    @test @inferred(logdet(ComplexF32[1.0f0 0.5f0; 0.5f0 -1.0f0])) === 0.22314355f0 + 3.1415927f0im
    @test_throws DomainError logdet([1 1; 1 -1])
end

@testset "REPL printing" begin
        bf = IOBuffer()
        show(bf, "text/plain", lu(Matrix(I, 4, 4)))
        seekstart(bf)
        @test String(take!(bf)) == """
LinearAlgebra.LU{Float64, Matrix{Float64}, Vector{$Int}}
L factor:
4×4 Matrix{Float64}:
 1.0  0.0  0.0  0.0
 0.0  1.0  0.0  0.0
 0.0  0.0  1.0  0.0
 0.0  0.0  0.0  1.0
U factor:
4×4 Matrix{Float64}:
 1.0  0.0  0.0  0.0
 0.0  1.0  0.0  0.0
 0.0  0.0  1.0  0.0
 0.0  0.0  0.0  1.0"""
end

@testset "propertynames" begin
    names = sort!(collect(string.(Base.propertynames(lu(rand(3,3))))))
    @test names == ["L", "P", "U", "p"]
    allnames = sort!(collect(string.(Base.propertynames(lu(rand(3,3)), true))))
    @test allnames == ["L", "P", "U", "factors", "info", "ipiv", "p"]
end

include("trickyarithmetic.jl")

@testset "lu with type whose sum is another type" begin
    A = TrickyArithmetic.A[1 2; 3 4]
    ElT = TrickyArithmetic.D{TrickyArithmetic.C,TrickyArithmetic.C}
    B = lu(A, NoPivot())
    @test B isa LinearAlgebra.LU{ElT,Matrix{ElT}}
end

# dimensional correctness:
const BASE_TEST_PATH = joinpath(Sys.BINDIR, "..", "share", "julia", "test")
isdefined(Main, :Furlongs) || @eval Main include(joinpath($(BASE_TEST_PATH), "testhelpers", "Furlongs.jl"))
using .Main.Furlongs

@testset "lu factorization with dimension type" begin
    n = 4
    A = Matrix(Furlong(1.0) * I, n, n)
    F = lu(A).factors
    @test Diagonal(F) == Diagonal(A)
    # upper triangular part has a unit Furlong{1}
    @test all(x -> typeof(x) == Furlong{1, Float64}, F[i,j] for j=1:n for i=1:j)
    # lower triangular part is unitless Furlong{0}
    @test all(x -> typeof(x) == Furlong{0, Float64}, F[i,j] for j=1:n for i=j+1:n)
end

@testset "Issue #30917. Determinant of integer matrix" begin
    @test det([1 1 0 0 1 0 0 0
               1 0 1 0 0 1 0 0
               1 0 0 1 0 0 1 0
               0 1 1 1 0 0 0 0
               0 1 0 0 0 0 1 1
               0 0 1 0 1 0 0 1
               0 0 0 1 1 1 0 0
               0 0 0 0 1 1 0 1]) ≈ 6
end

@testset "Issue #33177. No ldiv!(LU, Adjoint)" begin
    A = [1 0; 1 1]
    B = [1 2; 2 8]
    F = lu(B)
    @test (A  / F') * B == A
    @test (A' / F') * B == A'

    a = complex.(randn(2), randn(2))
    @test (a' / F') * B ≈ a'
    @test (transpose(a) / F') * B ≈ transpose(a)

    A = complex.(randn(2, 2), randn(2, 2))
    @test (A' / F') * B ≈ A'
    @test (transpose(A) / F') * B ≈ transpose(A)
end

@testset "0x0 matrix" begin
    A = ones(0, 0)
    F = lu(A)
    @test F.U == ones(0, 0)
    @test F.L == ones(0, 0)
    @test F.P == ones(0, 0)
    @test F.p == []
end

@testset "more rdiv! methods" begin
    for elty in (Float16, Float64, ComplexF64), transform in (transpose, adjoint)
        A = randn(elty, 5, 5)
        C = copy(A)
        B = randn(elty, 5, 5)
        @test rdiv!(transform(A), transform(lu(B))) ≈ transform(C) / transform(B)
    end
end

@testset "transpose(A) / lu(B)' should not overwrite A (#36657)" begin
    for elty in (Float16, Float64, ComplexF64)
        A = randn(elty, 5, 5)
        B = randn(elty, 5, 5)
        C = copy(A)
        a = randn(elty, 5)
        c = copy(a)
        @test transpose(A) / lu(B)' ≈ transpose(A) / B'
        @test transpose(a) / lu(B)' ≈ transpose(a) / B'
        @test A == C
        @test a == c
    end
end

@testset "lu on *diagonal matrices" begin
    dl = rand(3)
    d = rand(4)
    Bl = Bidiagonal(d, dl, :L)
    Bu = Bidiagonal(d, dl, :U)
    Tri = Tridiagonal(dl, d, dl)
    Sym = SymTridiagonal(d, dl)
    D = Diagonal(d)
    b = ones(4)
    B = rand(4,4)
    for A in (Bl, Bu, Tri, Sym, D), pivot in (NoPivot(), RowMaximum())
        @test A\b ≈ lu(A, pivot)\b
        @test B/A ≈ B/lu(A, pivot)
        @test B/A ≈ B/Matrix(A)
        @test Matrix(lu(A, pivot)) ≈ A
        @test @inferred(lu(A)) isa LU
        if A isa Union{Bidiagonal, Diagonal, Tridiagonal, SymTridiagonal}
            @test lu(A) isa LU{Float64, Tridiagonal{Float64, Vector{Float64}}}
            @test lu(A, pivot) isa LU{Float64, Tridiagonal{Float64, Vector{Float64}}}
            @test lu(A, pivot; check = false) isa LU{Float64, Tridiagonal{Float64, Vector{Float64}}}
        end
    end
end

@testset "can push to vector after 3-arg ldiv! (#43507)" begin
    u = rand(3)
    A = rand(3,3)
    b = rand(3)
    ldiv!(u,lu(A),b)
    push!(b,4.0)
    @test length(b) == 4
end

<<<<<<< HEAD
@testset "more generic ldiv! #35419" begin
    A = rand(3, 3)
    b = rand(3)
    @test A * ldiv!(lu(A), Base.ReshapedArray(copy(b)', (3,), ())) ≈ b
=======
@testset "NaN matrix should throw error" begin
    for eltya in (NaN16, NaN32, NaN64, BigFloat(NaN))
        r = fill(eltya, 2, 3)
        c = fill(complex(eltya, eltya), 2, 3)
        @test_throws ArgumentError lu(r)
        @test_throws ArgumentError lu(c)
    end
>>>>>>> 729cdb4f
end

end # module TestLU<|MERGE_RESOLUTION|>--- conflicted
+++ resolved
@@ -440,12 +440,6 @@
     @test length(b) == 4
 end
 
-<<<<<<< HEAD
-@testset "more generic ldiv! #35419" begin
-    A = rand(3, 3)
-    b = rand(3)
-    @test A * ldiv!(lu(A), Base.ReshapedArray(copy(b)', (3,), ())) ≈ b
-=======
 @testset "NaN matrix should throw error" begin
     for eltya in (NaN16, NaN32, NaN64, BigFloat(NaN))
         r = fill(eltya, 2, 3)
@@ -453,7 +447,12 @@
         @test_throws ArgumentError lu(r)
         @test_throws ArgumentError lu(c)
     end
->>>>>>> 729cdb4f
+end
+
+@testset "more generic ldiv! #35419" begin
+    A = rand(3, 3)
+    b = rand(3)
+    @test A * ldiv!(lu(A), Base.ReshapedArray(copy(b)', (3,), ())) ≈ b
 end
 
 end # module TestLU