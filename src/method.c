// This file is a part of Julia. License is MIT: https://julialang.org/license

/*
  Defining and adding methods
*/

#include <stdlib.h>
#include <string.h>
#include <stdarg.h>
#include "julia.h"
#include "julia_internal.h"
#include "julia_assert.h"

#ifdef __cplusplus
extern "C" {
#endif

extern jl_value_t *jl_builtin_getfield;
extern jl_value_t *jl_builtin_tuple;

<<<<<<< HEAD
=======
jl_method_t *jl_make_opaque_closure_method(jl_module_t *module, jl_value_t *name,
    jl_value_t *nargs, jl_value_t *functionloc, jl_code_info_t *ci);

>>>>>>> fc024584
// Resolve references to non-locally-defined variables to become references to global
// variables in `module` (unless the rvalue is one of the type parameters in `sparam_vals`).
static jl_value_t *resolve_globals(jl_value_t *expr, jl_module_t *module, jl_svec_t *sparam_vals,
                                   int binding_effects, int eager_resolve)
{
    if (jl_is_symbol(expr)) {
        if (module == NULL)
            return expr;
        return jl_module_globalref(module, (jl_sym_t*)expr);
    }
    else if (jl_is_returnnode(expr)) {
        jl_value_t *val = resolve_globals(jl_returnnode_value(expr), module, sparam_vals, binding_effects, eager_resolve);
        if (val != jl_returnnode_value(expr)) {
            JL_GC_PUSH1(&val);
            expr = jl_new_struct(jl_returnnode_type, val);
            JL_GC_POP();
        }
        return expr;
    }
    else if (jl_is_gotoifnot(expr)) {
        jl_value_t *cond = resolve_globals(jl_gotoifnot_cond(expr), module, sparam_vals, binding_effects, eager_resolve);
        if (cond != jl_gotoifnot_cond(expr)) {
            intptr_t label = jl_gotoifnot_label(expr);
            JL_GC_PUSH1(&cond);
            expr = jl_new_struct_uninit(jl_gotoifnot_type);
            set_nth_field(jl_gotoifnot_type, expr, 0, cond);
            jl_gotoifnot_label(expr) = label;
            JL_GC_POP();
        }
        return expr;
    }
    else if (jl_is_expr(expr)) {
        jl_expr_t *e = (jl_expr_t*)expr;
        if (e->head == global_sym && binding_effects) {
            // execute the side-effects of "global x" decl immediately:
            // creates uninitialized mutable binding in module for each global
            jl_toplevel_eval_flex(module, expr, 0, 1);
            expr = jl_nothing;
        }
        if (jl_is_toplevel_only_expr(expr) || e->head == const_sym ||
            e->head == coverageeffect_sym || e->head == copyast_sym ||
            e->head == quote_sym || e->head == inert_sym ||
            e->head == meta_sym || e->head == inbounds_sym ||
            e->head == boundscheck_sym || e->head == loopinfo_sym ||
            e->head == aliasscope_sym || e->head == popaliasscope_sym ||
            e->head == detach_sym || e->head == reattach_sym || e->head == sync_sym) {
            // ignore these
        }
        else {
            size_t i = 0, nargs = jl_array_len(e->args);
            if (e->head == opaque_closure_method_sym) {
                if (nargs != 4) {
                    jl_error("opaque_closure_method: invalid syntax");
                }
                jl_value_t *name = jl_exprarg(e, 0);
                jl_value_t *nargs = jl_exprarg(e, 1);
                jl_value_t *functionloc = jl_exprarg(e, 2);
                jl_value_t *ci = jl_exprarg(e, 3);
                if (!jl_is_code_info(ci)) {
                    jl_error("opaque_closure_method: lambda should be a CodeInfo");
                }
                return (jl_value_t*)jl_make_opaque_closure_method(module, name, nargs, functionloc, (jl_code_info_t*)ci);
            }
            if (e->head == cfunction_sym) {
                JL_NARGS(cfunction method definition, 5, 5); // (type, func, rt, at, cc)
                jl_value_t *typ = jl_exprarg(e, 0);
                if (!jl_is_type(typ))
                    jl_error("first parameter to :cfunction must be a type");
                if (typ == (jl_value_t*)jl_voidpointer_type) {
                    jl_value_t *a = jl_exprarg(e, 1);
                    JL_TYPECHK(cfunction method definition, quotenode, a);
                    *(jl_value_t**)a = jl_toplevel_eval(module, *(jl_value_t**)a);
                    jl_gc_wb(a, *(jl_value_t**)a);
                }
                jl_value_t *rt = jl_exprarg(e, 2);
                jl_value_t *at = jl_exprarg(e, 3);
                if (!jl_is_type(rt)) {
                    JL_TRY {
                        rt = jl_interpret_toplevel_expr_in(module, rt, NULL, sparam_vals);
                    }
                    JL_CATCH {
                        if (jl_typeis(jl_current_exception(), jl_errorexception_type))
                            jl_error("could not evaluate cfunction return type (it might depend on a local variable)");
                        else
                            jl_rethrow();
                    }
                    jl_exprargset(e, 2, rt);
                }
                if (!jl_is_svec(at)) {
                    JL_TRY {
                        at = jl_interpret_toplevel_expr_in(module, at, NULL, sparam_vals);
                    }
                    JL_CATCH {
                        if (jl_typeis(jl_current_exception(), jl_errorexception_type))
                            jl_error("could not evaluate cfunction argument type (it might depend on a local variable)");
                        else
                            jl_rethrow();
                    }
                    jl_exprargset(e, 3, at);
                }
                if (jl_is_svec(rt))
                    jl_error("cfunction: missing return type");
                JL_TYPECHK(cfunction method definition, type, rt);
                JL_TYPECHK(cfunction method definition, simplevector, at);
                JL_TYPECHK(cfunction method definition, quotenode, jl_exprarg(e, 4));
                JL_TYPECHK(cfunction method definition, symbol, *(jl_value_t**)jl_exprarg(e, 4));
                return expr;
            }
            if (e->head == foreigncall_sym) {
                JL_NARGSV(ccall method definition, 5); // (fptr, rt, at, cc, narg)
                jl_value_t *rt = jl_exprarg(e, 1);
                jl_value_t *at = jl_exprarg(e, 2);
                if (!jl_is_type(rt)) {
                    JL_TRY {
                        rt = jl_interpret_toplevel_expr_in(module, rt, NULL, sparam_vals);
                    }
                    JL_CATCH {
                        if (jl_typeis(jl_current_exception(), jl_errorexception_type))
                            jl_error("could not evaluate ccall return type (it might depend on a local variable)");
                        else
                            jl_rethrow();
                    }
                    jl_exprargset(e, 1, rt);
                }
                if (!jl_is_svec(at)) {
                    JL_TRY {
                        at = jl_interpret_toplevel_expr_in(module, at, NULL, sparam_vals);
                    }
                    JL_CATCH {
                        if (jl_typeis(jl_current_exception(), jl_errorexception_type))
                            jl_error("could not evaluate ccall argument type (it might depend on a local variable)");
                        else
                            jl_rethrow();
                    }
                    jl_exprargset(e, 2, at);
                }
                if (jl_is_svec(rt))
                    jl_error("ccall: missing return type");
                JL_TYPECHK(ccall method definition, type, rt);
                JL_TYPECHK(ccall method definition, simplevector, at);
                JL_TYPECHK(ccall method definition, long, jl_exprarg(e, 3));
                JL_TYPECHK(ccall method definition, quotenode, jl_exprarg(e, 4));
                JL_TYPECHK(ccall method definition, symbol, *(jl_value_t**)jl_exprarg(e, 4));
                jl_exprargset(e, 0, resolve_globals(jl_exprarg(e, 0), module, sparam_vals, binding_effects, 1));
                i++;
            }
            if (e->head == method_sym || e->head == module_sym) {
                i++;
            }
            for (; i < nargs; i++) {
                // TODO: this should be making a copy, not mutating the source
                jl_exprargset(e, i, resolve_globals(jl_exprarg(e, i), module, sparam_vals, binding_effects, eager_resolve));
            }
            if (e->head == call_sym && jl_expr_nargs(e) == 3 &&
                    jl_is_globalref(jl_exprarg(e, 0)) &&
                    jl_is_globalref(jl_exprarg(e, 1)) &&
                    jl_is_quotenode(jl_exprarg(e, 2))) {
                // replace module_expr.sym with GlobalRef(module, sym)
                // for expressions pattern-matching to `getproperty(module_expr, :sym)` in a top-module
                // (this is expected to help inference performance)
                // TODO: this was broken by linear-IR
                jl_value_t *s = jl_fieldref(jl_exprarg(e, 2), 0);
                jl_value_t *me = jl_exprarg(e, 1);
                jl_value_t *fe = jl_exprarg(e, 0);
                jl_module_t *fe_mod = jl_globalref_mod(fe);
                jl_sym_t *fe_sym = jl_globalref_name(fe);
                jl_module_t *me_mod = jl_globalref_mod(me);
                jl_sym_t *me_sym = jl_globalref_name(me);
                if (fe_mod->istopmod && !strcmp(jl_symbol_name(fe_sym), "getproperty") && jl_is_symbol(s)) {
                    if (eager_resolve || jl_binding_resolved_p(me_mod, me_sym)) {
                        jl_binding_t *b = jl_get_binding(me_mod, me_sym);
                        if (b && b->constp && b->value && jl_is_module(b->value)) {
                            return jl_module_globalref((jl_module_t*)b->value, (jl_sym_t*)s);
                        }
                    }
                }
            }
            if (e->head == call_sym && nargs > 0 &&
                    jl_is_globalref(jl_exprarg(e, 0))) {
                // TODO: this hack should be deleted once llvmcall is fixed
                jl_value_t *fe = jl_exprarg(e, 0);
                jl_module_t *fe_mod = jl_globalref_mod(fe);
                jl_sym_t *fe_sym = jl_globalref_name(fe);
                if (jl_binding_resolved_p(fe_mod, fe_sym)) {
                    // look at some known called functions
                    jl_binding_t *b = jl_get_binding(fe_mod, fe_sym);
                    if (b && b->constp && b->value == jl_builtin_tuple) {
                        size_t j;
                        for (j = 1; j < nargs; j++) {
                            if (!jl_is_quotenode(jl_exprarg(e, j)))
                                break;
                        }
                        if (j == nargs) {
                            jl_value_t *val = NULL;
                            JL_TRY {
                                val = jl_interpret_toplevel_expr_in(module, (jl_value_t*)e, NULL, sparam_vals);
                            }
                            JL_CATCH {
                            }
                            if (val)
                                return val;
                        }
                    }
                }
            }
        }
    }
    return expr;
}

void jl_resolve_globals_in_ir(jl_array_t *stmts, jl_module_t *m, jl_svec_t *sparam_vals,
                              int binding_effects)
{
    size_t i, l = jl_array_len(stmts);
    for (i = 0; i < l; i++) {
        jl_value_t *stmt = jl_array_ptr_ref(stmts, i);
        jl_array_ptr_set(stmts, i, resolve_globals(stmt, m, sparam_vals, binding_effects, 0));
    }
}

// copy a :lambda Expr into its CodeInfo representation,
// including popping of known meta nodes
static void jl_code_info_set_ir(jl_code_info_t *li, jl_expr_t *ir)
{
    assert(jl_is_expr(ir));
    jl_expr_t *bodyex = (jl_expr_t*)jl_exprarg(ir, 2);
    jl_value_t *codelocs = jl_exprarg(ir, 3);
    li->linetable = jl_exprarg(ir, 4);
    size_t nlocs = jl_array_len(codelocs);
    li->codelocs = (jl_value_t*)jl_alloc_array_1d(jl_array_int32_type, nlocs);
    size_t j;
    for (j = 0; j < nlocs; j++) {
        jl_arrayset((jl_array_t*)li->codelocs, jl_box_int32(jl_unbox_long(jl_arrayref((jl_array_t*)codelocs, j))),
                    j);
    }
    assert(jl_is_expr(bodyex));
    jl_array_t *body = bodyex->args;
    li->code = body;
    jl_gc_wb(li, li->code);
    size_t n = jl_array_len(body);
    jl_value_t **bd = (jl_value_t**)jl_array_ptr_data((jl_array_t*)li->code);
    for (j = 0; j < n; j++) {
        jl_value_t *st = bd[j];
        if (jl_is_expr(st) && ((jl_expr_t*)st)->head == meta_sym) {
            size_t k, ins = 0, na = jl_expr_nargs(st);
            jl_array_t *meta = ((jl_expr_t*)st)->args;
            for (k = 0; k < na; k++) {
                jl_value_t *ma = jl_array_ptr_ref(meta, k);
                if (ma == (jl_value_t*)pure_sym)
                    li->pure = 1;
                else if (ma == (jl_value_t*)inline_sym)
                    li->inlineable = 1;
                else if (ma == (jl_value_t*)propagate_inbounds_sym)
                    li->propagate_inbounds = 1;
                else if (ma == (jl_value_t*)aggressive_constprop_sym)
                    li->aggressive_constprop = 1;
                else
                    jl_array_ptr_set(meta, ins++, ma);
            }
            if (ins == 0)
                bd[j] = jl_nothing;
            else
                jl_array_del_end(meta, na - ins);
        }
        else if (jl_is_expr(st) && ((jl_expr_t*)st)->head == return_sym) {
            jl_array_ptr_set(body, j, jl_new_struct(jl_returnnode_type, jl_exprarg(st, 0)));
        }
    }
    jl_array_t *vinfo = (jl_array_t*)jl_exprarg(ir, 1);
    jl_array_t *vis = (jl_array_t*)jl_array_ptr_ref(vinfo, 0);
    size_t nslots = jl_array_len(vis);
    jl_value_t *ssavalue_types = jl_array_ptr_ref(vinfo, 2);
    assert(jl_is_long(ssavalue_types));
    size_t nssavalue = jl_unbox_long(ssavalue_types);
    li->slotnames = jl_alloc_array_1d(jl_array_symbol_type, nslots);
    jl_gc_wb(li, li->slotnames);
    li->slotflags = jl_alloc_array_1d(jl_array_uint8_type, nslots);
    jl_gc_wb(li, li->slotflags);
    li->ssavaluetypes = jl_box_long(nssavalue);
    jl_gc_wb(li, li->ssavaluetypes);
    li->ssaflags = jl_alloc_array_1d(jl_array_uint8_type, 0);

    // Flags that need to be copied to slotflags
    const uint8_t vinfo_mask = 8 | 16 | 32 | 64;
    int i;
    for (i = 0; i < nslots; i++) {
        jl_value_t *vi = jl_array_ptr_ref(vis, i);
        jl_sym_t *name = (jl_sym_t*)jl_array_ptr_ref(vi, 0);
        assert(jl_is_symbol(name));
        char *str = jl_symbol_name(name);
        if (i > 0 && name != unused_sym) {
            if (str[0] == '#') {
                // convention for renamed variables: #...#original_name
                char *nxt = strchr(str + 1, '#');
                if (nxt)
                    name = jl_symbol(nxt+1);
                else if (str[1] == 's')  // compiler-generated temporaries, #sXXX
                    name = empty_sym;
            }
        }
        jl_array_ptr_set(li->slotnames, i, name);
        jl_array_uint8_set(li->slotflags, i, vinfo_mask & jl_unbox_long(jl_array_ptr_ref(vi, 2)));
    }
}

JL_DLLEXPORT jl_method_instance_t *jl_new_method_instance_uninit(void)
{
    jl_ptls_t ptls = jl_get_ptls_states();
    jl_method_instance_t *li =
        (jl_method_instance_t*)jl_gc_alloc(ptls, sizeof(jl_method_instance_t),
                                           jl_method_instance_type);
    li->def.value = NULL;
    li->specTypes = NULL;
    li->sparam_vals = jl_emptysvec;
    li->uninferred = NULL;
    li->backedges = NULL;
    li->callbacks = NULL;
    li->cache = NULL;
    li->inInference = 0;
    return li;
}

JL_DLLEXPORT jl_code_info_t *jl_new_code_info_uninit(void)
{
    jl_ptls_t ptls = jl_get_ptls_states();
    jl_code_info_t *src =
        (jl_code_info_t*)jl_gc_alloc(ptls, sizeof(jl_code_info_t),
                                       jl_code_info_type);
    src->code = NULL;
    src->codelocs = NULL;
    src->ssavaluetypes = NULL;
    src->ssaflags = NULL;
    src->method_for_inference_limit_heuristics = jl_nothing;
    src->linetable = jl_nothing;
    src->slotflags = NULL;
    src->slotnames = NULL;
    src->slottypes = jl_nothing;
    src->parent = (jl_method_instance_t*)jl_nothing;
    src->rettype = (jl_value_t*)jl_any_type;
    src->min_world = 1;
    src->max_world = ~(size_t)0;
    src->inferred = 0;
    src->inlineable = 0;
    src->propagate_inbounds = 0;
    src->pure = 0;
    src->edges = jl_nothing;
    src->aggressive_constprop = 0;
    return src;
}

jl_code_info_t *jl_new_code_info_from_ir(jl_expr_t *ir)
{
    jl_code_info_t *src = NULL;
    JL_GC_PUSH1(&src);
    src = jl_new_code_info_uninit();
    jl_code_info_set_ir(src, ir);
    JL_GC_POP();
    return src;
}

void jl_add_function_name_to_lineinfo(jl_code_info_t *ci, jl_value_t *name)
{
    jl_array_t *li = (jl_array_t*)ci->linetable;
    size_t i, n = jl_array_len(li);
    jl_value_t *rt = NULL, *lno = NULL, *inl = NULL;
    JL_GC_PUSH3(&rt, &lno, &inl);
    for (i = 0; i < n; i++) {
        jl_value_t *ln = jl_array_ptr_ref(li, i);
        assert(jl_typeis(ln, jl_lineinfonode_type));
        jl_value_t *mod = jl_fieldref_noalloc(ln, 0);
        jl_value_t *file = jl_fieldref_noalloc(ln, 2);
        lno = jl_fieldref(ln, 3);
        inl = jl_fieldref(ln, 4);
        jl_value_t *ln_name = (jl_is_long(inl) && jl_unbox_long(inl) == 0) ? name : jl_fieldref_noalloc(ln, 1);
        rt = jl_new_struct(jl_lineinfonode_type, mod, ln_name, file, lno, inl);
        jl_array_ptr_set(li, i, rt);
    }
    JL_GC_POP();
}

// invoke (compiling if necessary) the jlcall function pointer for a method template
STATIC_INLINE jl_value_t *jl_call_staged(jl_method_t *def, jl_value_t *generator, jl_svec_t *sparam_vals,
                                         jl_value_t **args, uint32_t nargs)
{
    size_t n_sparams = jl_svec_len(sparam_vals);
    jl_value_t **gargs;
    size_t totargs = 1 + n_sparams + nargs + def->isva;
    JL_GC_PUSHARGS(gargs, totargs);
    gargs[0] = generator;
    memcpy(&gargs[1], jl_svec_data(sparam_vals), n_sparams * sizeof(void*));
    memcpy(&gargs[1 + n_sparams], args, nargs * sizeof(void*));
    if (def->isva) {
        gargs[totargs-1] = jl_f_tuple(NULL, &gargs[1 + n_sparams + def->nargs - 1], nargs - (def->nargs - 1));
        gargs[1 + n_sparams + def->nargs - 1] = gargs[totargs - 1];
    }
    jl_value_t *code = jl_apply(gargs, 1 + n_sparams + def->nargs);
    JL_GC_POP();
    return code;
}

// Lower `ex` into Julia IR, and (if it expands into a CodeInfo) resolve global-variable
// references in light of the provided type parameters.
// Like `jl_expand`, if there is an error expanding the provided expression, the return value
// will be an error expression (an `Expr` with `error_sym` as its head), which should be eval'd
// in the caller's context.
JL_DLLEXPORT jl_code_info_t *jl_expand_and_resolve(jl_value_t *ex, jl_module_t *module,
                                                   jl_svec_t *sparam_vals) {
    jl_code_info_t *func = (jl_code_info_t*)jl_expand((jl_value_t*)ex, module);
    JL_GC_PUSH1(&func);
    if (jl_is_code_info(func)) {
        jl_array_t *stmts = (jl_array_t*)func->code;
        jl_resolve_globals_in_ir(stmts, module, sparam_vals, 1);
    }
    JL_GC_POP();
    return func;
}

// Return a newly allocated CodeInfo for the function signature
// effectively described by the tuple (specTypes, env, Method) inside linfo
JL_DLLEXPORT jl_code_info_t *jl_code_for_staged(jl_method_instance_t *linfo)
{
    if (linfo->uninferred) {
        return (jl_code_info_t*)jl_copy_ast((jl_value_t*)linfo->uninferred);
    }

    JL_TIMING(STAGED_FUNCTION);
    jl_value_t *tt = linfo->specTypes;
    jl_method_t *def = linfo->def.method;
    jl_value_t *generator = def->generator;
    assert(generator != NULL);
    assert(jl_is_method(def));
    jl_code_info_t *func = NULL;
    jl_value_t *ex = NULL;
    JL_GC_PUSH2(&ex, &func);
    jl_ptls_t ptls = jl_get_ptls_states();
    int last_lineno = jl_lineno;
    int last_in = ptls->in_pure_callback;
    size_t last_age = jl_get_ptls_states()->world_age;

    JL_TRY {
        ptls->in_pure_callback = 1;
        // and the right world
        ptls->world_age = def->primary_world;

        // invoke code generator
        jl_tupletype_t *ttdt = (jl_tupletype_t*)jl_unwrap_unionall(tt);
        ex = jl_call_staged(def, generator, linfo->sparam_vals, jl_svec_data(ttdt->parameters), jl_nparams(ttdt));

        if (jl_is_code_info(ex)) {
            func = (jl_code_info_t*)ex;
            jl_array_t *stmts = (jl_array_t*)func->code;
            jl_resolve_globals_in_ir(stmts, def->module, linfo->sparam_vals, 1);
        }
        else {
            // Lower the user's expression and resolve references to the type parameters
            func = jl_expand_and_resolve(ex, def->module, linfo->sparam_vals);

            if (!jl_is_code_info(func)) {
                if (jl_is_expr(func) && ((jl_expr_t*)func)->head == error_sym) {
                    ptls->in_pure_callback = 0;
                    jl_toplevel_eval(def->module, (jl_value_t*)func);
                }
                jl_error("The function body AST defined by this @generated function is not pure. This likely means it contains a closure, a comprehension or a generator.");
            }
        }

        // If this generated function has an opaque closure, cache it for
        // correctness of method identity
        for (int i = 0; i < jl_array_len(func->code); ++i) {
            jl_value_t *stmt = jl_array_ptr_ref(func->code, i);
            if (jl_is_expr(stmt) && ((jl_expr_t*)stmt)->head == new_opaque_closure_sym) {
                linfo->uninferred = jl_copy_ast((jl_value_t*)func);
                jl_gc_wb(linfo, linfo->uninferred);
                break;
            }
        }

        ptls->in_pure_callback = last_in;
        jl_lineno = last_lineno;
        ptls->world_age = last_age;
        jl_add_function_name_to_lineinfo(func, (jl_value_t*)def->name);
    }
    JL_CATCH {
        ptls->in_pure_callback = last_in;
        jl_lineno = last_lineno;
        jl_rethrow();
    }
    JL_GC_POP();
    return func;
}

JL_DLLEXPORT jl_code_info_t *jl_copy_code_info(jl_code_info_t *src)
{
    jl_ptls_t ptls = jl_get_ptls_states();
    jl_code_info_t *newsrc =
        (jl_code_info_t*)jl_gc_alloc(ptls, sizeof(jl_code_info_t),
                                       jl_code_info_type);
    *newsrc = *src;
    return newsrc;
}

// return a new lambda-info that has some extra static parameters merged in
jl_method_instance_t *jl_get_specialized(jl_method_t *m, jl_value_t *types, jl_svec_t *sp)
{
    assert((size_t)jl_subtype_env_size(m->sig) == jl_svec_len(sp) || sp == jl_emptysvec);
    jl_method_instance_t *new_linfo = jl_new_method_instance_uninit();
    new_linfo->def.method = m;
    new_linfo->specTypes = types;
    new_linfo->sparam_vals = sp;
    return new_linfo;
}

static void jl_method_set_source(jl_method_t *m, jl_code_info_t *src)
{
    uint8_t j;
    uint8_t called = 0;
    int gen_only = 0;
    for (j = 1; j < m->nargs && j <= sizeof(m->nospecialize) * 8; j++) {
        jl_value_t *ai = jl_array_ptr_ref(src->slotnames, j);
        if (ai == (jl_value_t*)unused_sym) {
            // TODO: enable this. currently it triggers a bug on arguments like
            // ::Type{>:Missing}
            //int sn = j-1;
            //m->nospecialize |= (1 << sn);
            continue;
        }
        if (j <= 8) {
            if (jl_array_uint8_ref(src->slotflags, j) & 64)
                called |= (1 << (j - 1));
        }
    }
    m->called = called;
    m->pure = src->pure;
    m->aggressive_constprop = src->aggressive_constprop;
    jl_add_function_name_to_lineinfo(src, (jl_value_t*)m->name);

    jl_array_t *copy = NULL;
    jl_svec_t *sparam_vars = jl_outer_unionall_vars(m->sig);
    JL_GC_PUSH3(&copy, &sparam_vars, &src);
    assert(jl_typeis(src->code, jl_array_any_type));
    jl_array_t *stmts = (jl_array_t*)src->code;
    size_t i, n = jl_array_len(stmts);
    copy = jl_alloc_vec_any(n);
    for (i = 0; i < n; i++) {
        jl_value_t *st = jl_array_ptr_ref(stmts, i);
        if (jl_is_expr(st) && ((jl_expr_t*)st)->head == meta_sym) {
            size_t nargs = jl_expr_nargs(st);
            if (nargs >= 1 && jl_exprarg(st, 0) == (jl_value_t*)nospecialize_sym) {
                if (nargs == 1) // bare `@nospecialize` is special: it prevents specialization on all args
                    m->nospecialize = -1;
                size_t j;
                for (j = 1; j < nargs; j++) {
                    jl_value_t *aj = jl_exprarg(st, j);
                    if (!jl_is_slot(aj) && !jl_is_argument(aj))
                        continue;
                    int sn = (int)jl_slot_number(aj) - 2;
                    if (sn < 0) // @nospecialize on self is valid but currently ignored
                        continue;
                    if (sn > (m->nargs - 2)) {
                        jl_error("@nospecialize annotation applied to a non-argument");
                    }
                    if (sn >= sizeof(m->nospecialize) * 8) {
                        jl_printf(JL_STDERR,
                                  "WARNING: @nospecialize annotation only supported on the first %d arguments.\n",
                                  (int)(sizeof(m->nospecialize) * 8));
                        continue;
                    }
                    m->nospecialize |= (1 << sn);
                }
                st = jl_nothing;
            }
            else if (nargs >= 1 && jl_exprarg(st, 0) == (jl_value_t*)specialize_sym) {
                if (nargs == 1) // bare `@specialize` is special: it causes specialization on all args
                    m->nospecialize = 0;
                st = jl_nothing;
            }
            else if (nargs == 2 && jl_exprarg(st, 0) == (jl_value_t*)generated_sym) {
                m->generator = NULL;
                jl_value_t *gexpr = jl_exprarg(st, 1);
                if (jl_expr_nargs(gexpr) == 7) {
                    // expects (new (core GeneratedFunctionStub) funcname argnames sp line file expandearly)
                    jl_value_t *funcname = jl_exprarg(gexpr, 1);
                    assert(jl_is_symbol(funcname));
                    if (jl_get_global(m->module, (jl_sym_t*)funcname) != NULL) {
                        m->generator = jl_toplevel_eval(m->module, gexpr);
                        jl_gc_wb(m, m->generator);
                    }
                }
                if (m->generator == NULL) {
                    jl_error("invalid @generated function; try placing it in global scope");
                }
                st = jl_nothing;
            }
            else if (nargs == 1 && jl_exprarg(st, 0) == (jl_value_t*)generated_only_sym) {
                gen_only = 1;
                st = jl_nothing;
            }
            else if (nargs == 2 && jl_exprarg(st, 0) == (jl_value_t*)jl_symbol("nkw")) {
                m->nkw = jl_unbox_long(jl_exprarg(st, 1));
                st = jl_nothing;
            }
        }
        else {
            st = resolve_globals(st, m->module, sparam_vars, 1, 0);
        }
        jl_array_ptr_set(copy, i, st);
    }
    src = jl_copy_code_info(src);
    src->code = copy;
    jl_gc_wb(src, copy);
    m->slot_syms = jl_compress_argnames(src->slotnames);
    jl_gc_wb(m, m->slot_syms);
    if (gen_only)
        m->source = NULL;
    else
        m->source = (jl_value_t*)jl_compress_ir(m, src);
    jl_gc_wb(m, m->source);
    JL_GC_POP();
}

JL_DLLEXPORT jl_method_t *jl_new_method_uninit(jl_module_t *module)
{
    jl_ptls_t ptls = jl_get_ptls_states();
    jl_method_t *m =
        (jl_method_t*)jl_gc_alloc(ptls, sizeof(jl_method_t), jl_method_type);
    m->specializations = jl_emptysvec;
    m->speckeyset = (jl_array_t*)jl_an_empty_vec_any;
    m->sig = NULL;
    m->slot_syms = NULL;
    m->roots = NULL;
    m->ccallable = NULL;
    m->module = module;
    m->source = NULL;
    m->unspecialized = NULL;
    m->generator = NULL;
    m->name = NULL;
    m->file = empty_sym;
    m->line = 0;
    m->called = 0xff;
    m->nospecialize = module->nospecialize;
    m->nkw = 0;
    m->invokes = NULL;
    m->recursion_relation = NULL;
    m->isva = 0;
    m->nargs = 0;
    m->primary_world = 1;
    m->deleted_world = ~(size_t)0;
    m->is_for_opaque_closure = 0;
    m->aggressive_constprop = 0;
    JL_MUTEX_INIT(&m->writelock);
    return m;
}

// method definition ----------------------------------------------------------

<<<<<<< HEAD
JL_DLLEXPORT jl_method_t *jl_make_opaque_closure_method(jl_module_t *module,
=======
jl_method_t *jl_make_opaque_closure_method(jl_module_t *module, jl_value_t *name,
>>>>>>> fc024584
    jl_value_t *nargs, jl_value_t *functionloc, jl_code_info_t *ci)
{
    jl_method_t *m = jl_new_method_uninit(module);
    JL_GC_PUSH1(&m);
    // TODO: Maybe have a signature of (parent method, stmt#)?
    m->sig = (jl_value_t*)jl_anytuple_type;
    // Unused for opaque closures. va-ness is determined on construction
    m->isva = 0;
    m->is_for_opaque_closure = 1;
    if (name == jl_nothing) {
        m->name = jl_symbol("opaque closure");
    } else {
        assert(jl_is_symbol(name));
        m->name = (jl_sym_t*)name;
    }
    m->nargs = jl_unbox_long(nargs) + 1;
    assert(jl_is_linenode(functionloc));
    jl_value_t *file = jl_linenode_file(functionloc);
    m->file = jl_is_symbol(file) ? (jl_sym_t*)file : empty_sym;
    m->line = jl_linenode_line(functionloc);
    jl_method_set_source(m, ci);
    JL_GC_POP();
    return m;
}

// empty generic function def
JL_DLLEXPORT jl_value_t *jl_generic_function_def(jl_sym_t *name,
                                                 jl_module_t *module,
                                                 jl_value_t **bp, jl_value_t *bp_owner,
                                                 jl_binding_t *bnd)
{
    jl_value_t *gf = NULL;

    assert(name && bp);
    if (bnd && bnd->value != NULL && !bnd->constp)
        jl_errorf("cannot define function %s; it already has a value", jl_symbol_name(bnd->name));
    if (*bp != NULL) {
        gf = *bp;
        if (!jl_is_datatype_singleton((jl_datatype_t*)jl_typeof(gf)) && !jl_is_type(gf))
            jl_errorf("cannot define function %s; it already has a value", jl_symbol_name(name));
    }
    if (bnd)
        bnd->constp = 1;
    if (*bp == NULL) {
        gf = (jl_value_t*)jl_new_generic_function(name, module);
        *bp = gf;
        if (bp_owner) jl_gc_wb(bp_owner, gf);
    }
    return gf;
}

static jl_methtable_t *first_methtable(jl_value_t *a JL_PROPAGATES_ROOT, int got_tuple1) JL_NOTSAFEPOINT
{
    if (jl_is_datatype(a)) {
        if (got_tuple1) {
            jl_methtable_t *mt = ((jl_datatype_t*)a)->name->mt;
            if (mt != NULL)
                return mt;
        }
        if (jl_is_tuple_type(a)) {
            if (jl_nparams(a) >= 1)
                return first_methtable(jl_tparam0(a), 1);
        }
    }
    else if (jl_is_typevar(a)) {
        return first_methtable(((jl_tvar_t*)a)->ub, got_tuple1);
    }
    else if (jl_is_unionall(a)) {
        return first_methtable(((jl_unionall_t*)a)->body, got_tuple1);
    }
    else if (jl_is_uniontype(a)) {
        jl_uniontype_t *u = (jl_uniontype_t*)a;
        jl_methtable_t *m1 = first_methtable(u->a, got_tuple1);
        if ((jl_value_t*)m1 != jl_nothing) {
            jl_methtable_t *m2 = first_methtable(u->b, got_tuple1);
            if (m1 == m2)
                return m1;
        }
    }
    return (jl_methtable_t*)jl_nothing;
}

// get the MethodTable for dispatch, or `nothing` if cannot be determined
JL_DLLEXPORT jl_methtable_t *jl_method_table_for(jl_value_t *argtypes JL_PROPAGATES_ROOT) JL_NOTSAFEPOINT
{
    return first_methtable(argtypes, 0);
}

// get the MethodTable implied by a single given type, or `nothing`
JL_DLLEXPORT jl_methtable_t *jl_argument_method_table(jl_value_t *argt JL_PROPAGATES_ROOT) JL_NOTSAFEPOINT
{
    return first_methtable(argt, 1);
}

jl_array_t *jl_all_methods JL_GLOBALLY_ROOTED;

JL_DLLEXPORT jl_method_t* jl_method_def(jl_svec_t *argdata,
                                        jl_code_info_t *f,
                                        jl_module_t *module)
{
    // argdata is svec(svec(types...), svec(typevars...), functionloc)
    jl_svec_t *atypes = (jl_svec_t*)jl_svecref(argdata, 0);
    jl_svec_t *tvars = (jl_svec_t*)jl_svecref(argdata, 1);
    jl_value_t *functionloc = jl_svecref(argdata, 2);
    size_t nargs = jl_svec_len(atypes);
    int isva = jl_is_vararg(jl_svecref(atypes, nargs - 1));
    assert(jl_is_svec(atypes));
    assert(nargs > 0);
    assert(jl_is_svec(tvars));
    if (!jl_is_type(jl_svecref(atypes, 0)) || (isva && nargs == 1))
        jl_error("function type in method definition is not a type");
    jl_sym_t *name;
    jl_method_t *m = NULL;
    jl_value_t *argtype = NULL;
    JL_GC_PUSH3(&f, &m, &argtype);
    size_t i, na = jl_svec_len(atypes);

    argtype = (jl_value_t*)jl_apply_tuple_type(atypes);
    for (i = jl_svec_len(tvars); i > 0; i--) {
        jl_value_t *tv = jl_svecref(tvars, i - 1);
        if (!jl_is_typevar(tv))
            jl_type_error("method signature", (jl_value_t*)jl_tvar_type, tv);
        argtype = jl_new_struct(jl_unionall_type, tv, argtype);
    }

    jl_methtable_t *mt = jl_method_table_for(argtype);
    if ((jl_value_t*)mt == jl_nothing)
        jl_error("Method dispatch is unimplemented currently for this method signature");
    if (mt->frozen)
        jl_error("cannot add methods to a builtin function");

    // TODO: derive our debug name from the syntax instead of the type
    name = mt->name;
    if (mt == jl_type_type_mt || mt == jl_nonfunction_mt) {
        // our value for `name` is bad, try to guess what the syntax might have had,
        // like `jl_static_show_func_sig` might have come up with
        jl_datatype_t *dt = jl_first_argument_datatype(argtype);
        if (dt != NULL) {
            name = dt->name->name;
            if (jl_is_type_type((jl_value_t*)dt)) {
                dt = (jl_datatype_t*)jl_argument_datatype(jl_tparam0(dt));
                if ((jl_value_t*)dt != jl_nothing) {
                    name = dt->name->name;
                }
            }
        }
    }
    if (!jl_is_code_info(f)) {
        // this occurs when there is a closure being added to an out-of-scope function
        // the user should only do this at the toplevel
        // the result is that the closure variables get interpolated directly into the IR
        f = jl_new_code_info_from_ir((jl_expr_t*)f);
    }
    m = jl_new_method_uninit(module);
    m->sig = argtype;
    m->name = name;
    m->isva = isva;
    m->nargs = nargs;
    assert(jl_is_linenode(functionloc));
    jl_value_t *file = jl_linenode_file(functionloc);
    m->file = jl_is_symbol(file) ? (jl_sym_t*)file : empty_sym;
    m->line = jl_linenode_line(functionloc);
    jl_method_set_source(m, f);

    if (jl_has_free_typevars(argtype)) {
        jl_exceptionf(jl_argumenterror_type,
                      "method definition for %s at %s:%d has free type variables",
                      jl_symbol_name(name),
                      jl_symbol_name(m->file),
                      m->line);
    }

    for (i = 0; i < na; i++) {
        jl_value_t *elt = jl_svecref(atypes, i);
        if (!jl_is_type(elt) && !jl_is_typevar(elt) && !jl_is_vararg(elt)) {
            jl_sym_t *argname = (jl_sym_t*)jl_array_ptr_ref(f->slotnames, i);
            if (argname == unused_sym)
                jl_exceptionf(jl_argumenterror_type,
                              "invalid type for argument number %d in method definition for %s at %s:%d",
                              i,
                              jl_symbol_name(name),
                              jl_symbol_name(m->file),
                              m->line);
            else
                jl_exceptionf(jl_argumenterror_type,
                              "invalid type for argument %s in method definition for %s at %s:%d",
                              jl_symbol_name(argname),
                              jl_symbol_name(name),
                              jl_symbol_name(m->file),
                              m->line);
        }
        if (jl_is_vararg(elt) && i < na-1)
            jl_exceptionf(jl_argumenterror_type,
                          "Vararg on non-final argument in method definition for %s at %s:%d",
                          jl_symbol_name(name),
                          jl_symbol_name(m->file),
                          m->line);
    }

#ifdef RECORD_METHOD_ORDER
    if (jl_all_methods == NULL)
        jl_all_methods = jl_alloc_vec_any(0);
#endif
    if (jl_all_methods != NULL) {
        while (jl_array_len(jl_all_methods) < m->primary_world)
            jl_array_ptr_1d_push(jl_all_methods, NULL);
        jl_array_ptr_1d_push(jl_all_methods, (jl_value_t*)m);
    }

    jl_method_table_insert(mt, m, NULL);
    if (jl_newmeth_tracer)
        jl_call_tracer(jl_newmeth_tracer, (jl_value_t*)m);
    JL_GC_POP();

    return m;
}

#ifdef __cplusplus
}
#endif<|MERGE_RESOLUTION|>--- conflicted
+++ resolved
@@ -18,12 +18,9 @@
 extern jl_value_t *jl_builtin_getfield;
 extern jl_value_t *jl_builtin_tuple;
 
-<<<<<<< HEAD
-=======
 jl_method_t *jl_make_opaque_closure_method(jl_module_t *module, jl_value_t *name,
     jl_value_t *nargs, jl_value_t *functionloc, jl_code_info_t *ci);
 
->>>>>>> fc024584
 // Resolve references to non-locally-defined variables to become references to global
 // variables in `module` (unless the rvalue is one of the type parameters in `sparam_vals`).
 static jl_value_t *resolve_globals(jl_value_t *expr, jl_module_t *module, jl_svec_t *sparam_vals,
@@ -679,11 +676,7 @@
 
 // method definition ----------------------------------------------------------
 
-<<<<<<< HEAD
-JL_DLLEXPORT jl_method_t *jl_make_opaque_closure_method(jl_module_t *module,
-=======
-jl_method_t *jl_make_opaque_closure_method(jl_module_t *module, jl_value_t *name,
->>>>>>> fc024584
+JL_DLLEXPORT jl_method_t *jl_make_opaque_closure_method(jl_module_t *module, jl_value_t *name,
     jl_value_t *nargs, jl_value_t *functionloc, jl_code_info_t *ci)
 {
     jl_method_t *m = jl_new_method_uninit(module);
