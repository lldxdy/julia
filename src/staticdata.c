// This file is a part of Julia. License is MIT: https://julialang.org/license

/*
  saving and restoring system images
*/
#include <stdlib.h>
#include <string.h>
#include <stdio.h> // printf

#include "julia.h"
#include "julia_internal.h"
#include "builtin_proto.h"
#include "processor.h"

#ifndef _OS_WINDOWS_
#include <dlfcn.h>
#endif

#ifndef _COMPILER_MICROSOFT_
#include "valgrind.h"
#else
#define RUNNING_ON_VALGRIND 0
#endif
#include "julia_assert.h"

#ifdef __cplusplus
extern "C" {
#endif

// TODO: put WeakRefs on the weak_refs list during deserialization
// TODO: handle finalizers

<<<<<<< HEAD
#define NUM_TAGS    151
=======
#define NUM_TAGS    150
>>>>>>> 37c0b063

// An array of references that need to be restored from the sysimg
// This is a manually constructed dual of the gvars array, which would be produced by codegen for Julia code, for C.
jl_value_t **const*const get_tags(void) {
    // Make sure to keep an extra slot at the end to sentinel length
    static void * _tags[NUM_TAGS] = {NULL};

    // Lazyily-initialize this list
    if (_tags[0] == NULL) {
        unsigned int i = 0;
#define INSERT_TAG(sym) _tags[i++] = &(sym)
        // builtin types
        INSERT_TAG(jl_any_type);
        INSERT_TAG(jl_symbol_type);
        INSERT_TAG(jl_ssavalue_type);
        INSERT_TAG(jl_datatype_type);
        INSERT_TAG(jl_slotnumber_type);
        INSERT_TAG(jl_simplevector_type);
        INSERT_TAG(jl_array_type);
        INSERT_TAG(jl_typedslot_type);
        INSERT_TAG(jl_expr_type);
        INSERT_TAG(jl_globalref_type);
        INSERT_TAG(jl_string_type);
        INSERT_TAG(jl_module_type);
        INSERT_TAG(jl_tvar_type);
        INSERT_TAG(jl_method_instance_type);
        INSERT_TAG(jl_method_type);
        INSERT_TAG(jl_code_instance_type);
        INSERT_TAG(jl_linenumbernode_type);
        INSERT_TAG(jl_lineinfonode_type);
        INSERT_TAG(jl_gotonode_type);
        INSERT_TAG(jl_quotenode_type);
        INSERT_TAG(jl_gotoifnot_type);
        INSERT_TAG(jl_argument_type);
        INSERT_TAG(jl_returnnode_type);
        INSERT_TAG(jl_const_type);
        INSERT_TAG(jl_partial_struct_type);
        INSERT_TAG(jl_partial_opaque_type);
        INSERT_TAG(jl_interconditional_type);
        INSERT_TAG(jl_method_match_type);
        INSERT_TAG(jl_pinode_type);
        INSERT_TAG(jl_phinode_type);
        INSERT_TAG(jl_phicnode_type);
        INSERT_TAG(jl_upsilonnode_type);
        INSERT_TAG(jl_detachnode_type);
        INSERT_TAG(jl_reattachnode_type);
        INSERT_TAG(jl_syncnode_type);
        INSERT_TAG(jl_type_type);
        INSERT_TAG(jl_bottom_type);
        INSERT_TAG(jl_ref_type);
        INSERT_TAG(jl_pointer_type);
        INSERT_TAG(jl_llvmpointer_type);
        INSERT_TAG(jl_vararg_type);
        INSERT_TAG(jl_abstractarray_type);
        INSERT_TAG(jl_densearray_type);
        INSERT_TAG(jl_nothing_type);
        INSERT_TAG(jl_function_type);
        INSERT_TAG(jl_typeofbottom_type);
        INSERT_TAG(jl_unionall_type);
        INSERT_TAG(jl_typename_type);
        INSERT_TAG(jl_builtin_type);
        INSERT_TAG(jl_code_info_type);
        INSERT_TAG(jl_opaque_closure_type);
        INSERT_TAG(jl_task_type);
        INSERT_TAG(jl_uniontype_type);
        INSERT_TAG(jl_abstractstring_type);
        INSERT_TAG(jl_array_any_type);
        INSERT_TAG(jl_intrinsic_type);
        INSERT_TAG(jl_abstractslot_type);
        INSERT_TAG(jl_methtable_type);
        INSERT_TAG(jl_typemap_level_type);
        INSERT_TAG(jl_typemap_entry_type);
        INSERT_TAG(jl_voidpointer_type);
        INSERT_TAG(jl_uint8pointer_type);
        INSERT_TAG(jl_newvarnode_type);
        INSERT_TAG(jl_anytuple_type_type);
        INSERT_TAG(jl_anytuple_type);
        INSERT_TAG(jl_namedtuple_type);
        INSERT_TAG(jl_emptytuple_type);
        INSERT_TAG(jl_array_symbol_type);
        INSERT_TAG(jl_array_uint8_type);
        INSERT_TAG(jl_array_int32_type);
        INSERT_TAG(jl_int32_type);
        INSERT_TAG(jl_int64_type);
        INSERT_TAG(jl_bool_type);
        INSERT_TAG(jl_uint8_type);
        INSERT_TAG(jl_uint32_type);
        INSERT_TAG(jl_uint64_type);
        INSERT_TAG(jl_char_type);
        INSERT_TAG(jl_weakref_type);
        INSERT_TAG(jl_int8_type);
        INSERT_TAG(jl_int16_type);
        INSERT_TAG(jl_uint16_type);
        INSERT_TAG(jl_float16_type);
        INSERT_TAG(jl_float32_type);
        INSERT_TAG(jl_float64_type);
        INSERT_TAG(jl_floatingpoint_type);
        INSERT_TAG(jl_number_type);
        INSERT_TAG(jl_signed_type);

        // special typenames
        INSERT_TAG(jl_tuple_typename);
        INSERT_TAG(jl_pointer_typename);
        INSERT_TAG(jl_llvmpointer_typename);
        INSERT_TAG(jl_array_typename);
        INSERT_TAG(jl_type_typename);
        INSERT_TAG(jl_namedtuple_typename);
        INSERT_TAG(jl_vecelement_typename);
        INSERT_TAG(jl_opaque_closure_typename);

        // special exceptions
        INSERT_TAG(jl_errorexception_type);
        INSERT_TAG(jl_argumenterror_type);
        INSERT_TAG(jl_typeerror_type);
        INSERT_TAG(jl_methoderror_type);
        INSERT_TAG(jl_loaderror_type);
        INSERT_TAG(jl_initerror_type);
        INSERT_TAG(jl_undefvarerror_type);
        INSERT_TAG(jl_stackovf_exception);
        INSERT_TAG(jl_diverror_exception);
        INSERT_TAG(jl_interrupt_exception);
        INSERT_TAG(jl_boundserror_type);
        INSERT_TAG(jl_memory_exception);
        INSERT_TAG(jl_undefref_exception);
        INSERT_TAG(jl_readonlymemory_exception);
        INSERT_TAG(jl_atomicerror_type);

        // other special values
        INSERT_TAG(jl_emptysvec);
        INSERT_TAG(jl_emptytuple);
        INSERT_TAG(jl_false);
        INSERT_TAG(jl_true);
        INSERT_TAG(jl_an_empty_string);
        INSERT_TAG(jl_an_empty_vec_any);
        INSERT_TAG(jl_module_init_order);
        INSERT_TAG(jl_core_module);
        INSERT_TAG(jl_base_module);
        INSERT_TAG(jl_main_module);
        INSERT_TAG(jl_top_module);
        INSERT_TAG(jl_typeinf_func);
        INSERT_TAG(jl_lower_tapir_func);
        INSERT_TAG(jl_type_type_mt);
        INSERT_TAG(jl_nonfunction_mt);

        // some Core.Builtin Functions that we want to be able to reference:
        INSERT_TAG(jl_builtin_throw);
        INSERT_TAG(jl_builtin_is);
        INSERT_TAG(jl_builtin_typeof);
        INSERT_TAG(jl_builtin_sizeof);
        INSERT_TAG(jl_builtin_issubtype);
        INSERT_TAG(jl_builtin_isa);
        INSERT_TAG(jl_builtin_typeassert);
        INSERT_TAG(jl_builtin__apply_iterate);
        INSERT_TAG(jl_builtin_isdefined);
        INSERT_TAG(jl_builtin_nfields);
        INSERT_TAG(jl_builtin_tuple);
        INSERT_TAG(jl_builtin_svec);
        INSERT_TAG(jl_builtin_getfield);
        INSERT_TAG(jl_builtin_setfield);
        INSERT_TAG(jl_builtin_swapfield);
        INSERT_TAG(jl_builtin_modifyfield);
        INSERT_TAG(jl_builtin_replacefield);
        INSERT_TAG(jl_builtin_fieldtype);
        INSERT_TAG(jl_builtin_arrayref);
        INSERT_TAG(jl_builtin_const_arrayref);
        INSERT_TAG(jl_builtin_arrayset);
        INSERT_TAG(jl_builtin_arraysize);
        INSERT_TAG(jl_builtin_apply_type);
        INSERT_TAG(jl_builtin_applicable);
        INSERT_TAG(jl_builtin_invoke);
        INSERT_TAG(jl_builtin__expr);
        INSERT_TAG(jl_builtin_ifelse);
        INSERT_TAG(jl_builtin__typebody);

        // All optional tags must be placed at the end, so that we
        // don't accidentally have a `NULL` in the middle
#ifdef SEGV_EXCEPTION
        INSERT_TAG(jl_segv_exception);
#endif
#undef INSERT_TAG
        assert(i >= (NUM_TAGS-2) && i < NUM_TAGS);
    }
    return (jl_value_t**const*const) _tags;
}

// hash of definitions for predefined tagged object
static htable_t symbol_table;
static uintptr_t nsym_tag;
// array of definitions for the predefined tagged object types
// (reverse of symbol_table)
static arraylist_t deser_sym;

// table of all objects that are serialized
static htable_t backref_table;
static int backref_table_numel;
static arraylist_t layout_table;

// list of (size_t pos, (void *f)(jl_value_t*)) entries
// for the serializer to mark values in need of rework by function f
// during deserialization later
static arraylist_t reinit_list;

// @ccallable entry points to install
static arraylist_t ccallable_list;

// hash of definitions for predefined function pointers
static htable_t fptr_to_id;
void *native_functions;

// array of definitions for the predefined function pointers
// (reverse of fptr_to_id)
// This is a manually constructed dual of the fvars array, which would be produced by codegen for Julia code, for C.
static const jl_fptr_args_t id_to_fptrs[] = {
    &jl_f_throw, &jl_f_is, &jl_f_typeof, &jl_f_issubtype, &jl_f_isa,
    &jl_f_typeassert, &jl_f__apply_iterate, &jl_f__apply_pure,
    &jl_f__call_latest, &jl_f__call_in_world, &jl_f_isdefined,
    &jl_f_tuple, &jl_f_svec, &jl_f_intrinsic_call, &jl_f_invoke_kwsorter,
    &jl_f_getfield, &jl_f_setfield, &jl_f_swapfield, &jl_f_modifyfield,
    &jl_f_replacefield, &jl_f_fieldtype, &jl_f_nfields,
    &jl_f_arrayref, &jl_f_const_arrayref, &jl_f_arrayset, &jl_f_arraysize, &jl_f_apply_type,
    &jl_f_applicable, &jl_f_invoke, &jl_f_sizeof, &jl_f__expr, &jl_f__typevar,
    &jl_f_ifelse, &jl_f__structtype, &jl_f__abstracttype, &jl_f__primitivetype,
    &jl_f__typebody, &jl_f__setsuper, &jl_f__equiv_typedef, &jl_f_opaque_closure_call,
    NULL };

typedef struct {
    ios_t *s;
    ios_t *const_data;
    ios_t *symbols;
    ios_t *relocs;
    ios_t *gvar_record;
    ios_t *fptr_record;
    arraylist_t relocs_list;
    arraylist_t gctags_list;
    jl_ptls_t ptls;
} jl_serializer_state;

static jl_value_t *jl_idtable_type = NULL;
static jl_typename_t *jl_idtable_typename = NULL;
static jl_value_t *jl_bigint_type = NULL;
static int gmp_limb_size = 0;

enum RefTags {
    DataRef,
    ConstDataRef,
    TagRef,
    SymbolRef,
    BindingRef,
    FunctionRef,
    BuiltinFunctionRef
};

// calling conventions for internal entry points.
// this is used to set the method-instance->invoke field
typedef enum {
    JL_API_NULL,
    JL_API_BOXED,
    JL_API_CONST,
    JL_API_WITH_PARAMETERS,
    JL_API_INTERPRETED,
    JL_API_BUILTIN,
    JL_API_MAX
} jl_callingconv_t;


// this supports up to 8 RefTags, 512MB of pointer data, and 4/2 (64/32-bit) GB of constant data.
// if a larger size is required, will need to add support for writing larger relocations in many cases below
#define RELOC_TAG_OFFSET 29


/* read and write in host byte order */

#define write_uint8(s, n) ios_putc((n), (s))
#define read_uint8(s) ((uint8_t)ios_getc((s)))

static void write_uint32(ios_t *s, uint32_t i) JL_NOTSAFEPOINT
{
    ios_write(s, (char*)&i, 4);
}

static uint32_t read_uint32(ios_t *s) JL_NOTSAFEPOINT
{
    uint32_t x = 0;
    ios_read(s, (char*)&x, 4);
    return x;
}


// --- Static Compile ---

static void *jl_sysimg_handle = NULL;
static uint64_t sysimage_base = 0;
static uintptr_t *sysimg_gvars_base = NULL;
static const int32_t *sysimg_gvars_offsets = NULL;
static jl_sysimg_fptrs_t sysimg_fptrs;

static inline uintptr_t *sysimg_gvars(uintptr_t *base, size_t idx)
{
    return base + sysimg_gvars_offsets[idx] / sizeof(base[0]);
}

JL_DLLEXPORT int jl_running_on_valgrind(void)
{
    return RUNNING_ON_VALGRIND;
}

static void jl_load_sysimg_so(void)
{
    int imaging_mode = jl_generating_output() && !jl_options.incremental;
    // in --build mode only use sysimg data, not precompiled native code
    if (!imaging_mode && jl_options.use_sysimage_native_code==JL_OPTIONS_USE_SYSIMAGE_NATIVE_CODE_YES) {
        jl_dlsym(jl_sysimg_handle, "jl_sysimg_gvars_base", (void **)&sysimg_gvars_base, 1);
        jl_dlsym(jl_sysimg_handle, "jl_sysimg_gvars_offsets", (void **)&sysimg_gvars_offsets, 1);
        sysimg_gvars_offsets += 1;
        assert(sysimg_fptrs.base);

        void *pgcstack_func_slot;
        jl_dlsym(jl_sysimg_handle, "jl_pgcstack_func_slot", &pgcstack_func_slot, 1);
        void *pgcstack_key_slot;
        jl_dlsym(jl_sysimg_handle, "jl_pgcstack_key_slot", &pgcstack_key_slot, 1);
        jl_pgcstack_getkey((jl_get_pgcstack_func**)pgcstack_func_slot, (jl_pgcstack_key_t*)pgcstack_key_slot);

        size_t *tls_offset_idx;
        jl_dlsym(jl_sysimg_handle, "jl_tls_offset", (void **)&tls_offset_idx, 1);
        *tls_offset_idx = (uintptr_t)(jl_tls_offset == -1 ? 0 : jl_tls_offset);

#ifdef _OS_WINDOWS_
        sysimage_base = (intptr_t)jl_sysimg_handle;
#else
        Dl_info dlinfo;
        if (dladdr((void*)sysimg_gvars_base, &dlinfo) != 0) {
            sysimage_base = (intptr_t)dlinfo.dli_fbase;
        }
        else {
            sysimage_base = 0;
        }
#endif
    }
    else {
        memset(&sysimg_fptrs, 0, sizeof(sysimg_fptrs));
    }
    const char *sysimg_data;
    jl_dlsym(jl_sysimg_handle, "jl_system_image_data", (void **)&sysimg_data, 1);
    size_t *plen;
    jl_dlsym(jl_sysimg_handle, "jl_system_image_size", (void **)&plen, 1);
    jl_restore_system_image_data(sysimg_data, *plen);
}


// --- serializer ---

static uintptr_t jl_fptr_id(void *fptr)
{
    void **pbp = ptrhash_bp(&fptr_to_id, fptr);
    if (*pbp == HT_NOTFOUND || fptr == NULL)
        return 0;
    else
        return *(uintptr_t*)pbp;
}

#define jl_serialize_value(s, v) jl_serialize_value_(s,(jl_value_t*)(v),1)
static void jl_serialize_value_(jl_serializer_state *s, jl_value_t *v, int recursive);


static void jl_serialize_module(jl_serializer_state *s, jl_module_t *m)
{
    jl_serialize_value(s, m->name);
    jl_serialize_value(s, m->parent);
    size_t i;
    void **table = m->bindings.table;
    for (i = 0; i < m->bindings.size; i += 2) {
        if (table[i+1] != HT_NOTFOUND) {
            jl_serialize_value(s, (jl_value_t*)table[i]);
            jl_binding_t *b = (jl_binding_t*)table[i+1];
            jl_serialize_value(s, b->name);
            jl_serialize_value(s, b->value);
            jl_serialize_value(s, b->globalref);
            jl_serialize_value(s, b->owner);
        }
    }

    for (i = 0; i < m->usings.len; i++) {
        jl_serialize_value(s, (jl_value_t*)m->usings.items[i]);
    }
}


#define NBOX_C 1024

static void jl_serialize_value_(jl_serializer_state *s, jl_value_t *v, int recursive)
{
    // ignore items that are given a special representation
    if (v == NULL || jl_is_symbol(v) || v == jl_nothing) {
        return;
    }
    else if (jl_typeis(v, jl_task_type)) {
        if (v == (jl_value_t*)s->ptls->root_task) {
            jl_serialize_value(s, ((jl_task_t*)v)->tls);
            return;
        }
    }
    else if (jl_typeis(v, jl_int64_type)) {
        int64_t i64 = *(int64_t*)v + NBOX_C / 2;
        if ((uint64_t)i64 < NBOX_C)
            return;
    }
    else if (jl_typeis(v, jl_int32_type)) {
        int32_t i32 = *(int32_t*)v + NBOX_C / 2;
        if ((uint32_t)i32 < NBOX_C)
            return;
    }
    else if (jl_typeis(v, jl_uint8_type)) {
        return;
    }

    void **bp = ptrhash_bp(&backref_table, v);
    if (*bp != HT_NOTFOUND) {
        return;
    }

    size_t item = ++backref_table_numel;
    assert(item < ((uintptr_t)1 << RELOC_TAG_OFFSET) && "too many items to serialize");
    char *pos = (char*)HT_NOTFOUND + item;
    *bp = (void*)pos;

    // some values have special representations
    jl_datatype_t *t = (jl_datatype_t*)jl_typeof(v);
    jl_serialize_value(s, t);

    if (t->layout->npointers == 0) {
        // skip it
    }
    else if (jl_is_svec(v)) {
        if (!recursive)
            return;
        size_t i, l = jl_svec_len(v);
        jl_value_t **data = jl_svec_data(v);
        for (i = 0; i < l; i++) {
            jl_serialize_value(s, data[i]);
        }
    }
    else if (jl_is_array(v)) {
        jl_array_t *ar = (jl_array_t*)v;
        jl_serialize_value(s, jl_typeof(ar));
        if (ar->flags.ptrarray) {
            size_t i, l = jl_array_len(ar);
            for (i = 0; i < l; i++) {
                jl_serialize_value(s, jl_array_ptr_ref(ar, i));
            }
        }
        else if (ar->flags.hasptr) {
            const char *data = (const char*)jl_array_data(ar);
            uint16_t elsz = ar->elsize;
            size_t i, l = jl_array_len(ar);
            jl_datatype_t *et = (jl_datatype_t*)jl_tparam0(jl_typeof(ar));
            size_t j, np = et->layout->npointers;
            for (i = 0; i < l; i++) {
                for (j = 0; j < np; j++) {
                    uint32_t ptr = jl_ptr_offset(et, j);
                    jl_value_t *fld = ((jl_value_t**)data)[ptr];
                    JL_GC_PROMISE_ROOTED(fld);
                    jl_serialize_value(s, fld);
                }
                data += elsz;
            }
        }
    }
    else if (jl_typeis(v, jl_module_type)) {
        jl_serialize_module(s, (jl_module_t*)v);
    }
    else if (jl_is_typename(v)) {
        jl_typename_t *tn = (jl_typename_t*)v;
        jl_serialize_value(s, tn->name);
        jl_serialize_value(s, tn->module);
        jl_serialize_value(s, tn->names);
        jl_serialize_value(s, tn->wrapper);
        jl_serialize_value_(s, (jl_value_t*)tn->cache, 0);
        jl_serialize_value_(s, (jl_value_t*)tn->linearcache, 0);
        jl_serialize_value(s, tn->mt);
        jl_serialize_value(s, tn->partial);
    }
    else if (t->layout->nfields > 0) {
        char *data = (char*)jl_data_ptr(v);
        size_t i, np = t->layout->npointers;
        for (i = 0; i < np; i++) {
            uint32_t ptr = jl_ptr_offset(t, i);
            jl_value_t *fld = ((jl_value_t* const*)data)[ptr];
            jl_serialize_value(s, fld);
        }
    }
}

static void ios_ensureroom(ios_t *s, size_t newsize) JL_NOTSAFEPOINT
{
    size_t prevsize = s->size;
    if (prevsize < newsize) {
        ios_trunc(s, newsize);
        assert(s->size == newsize);
        memset(&s->buf[prevsize], 0, newsize - prevsize);
    }
}

static void record_gvar(jl_serializer_state *s, int gid, uintptr_t reloc_id) JL_NOTSAFEPOINT
{
    if (gid == 0)
        return;
    ios_ensureroom(s->gvar_record, gid * sizeof(uint32_t));
    ios_seek(s->gvar_record, (gid - 1) * sizeof(uint32_t));
    assert(reloc_id < UINT32_MAX);
    write_uint32(s->gvar_record, reloc_id);
}


static void write_padding(ios_t *s, size_t nb) JL_NOTSAFEPOINT
{
    static const char zeros[16] = {0};
    while (nb > 16) {
        ios_write(s, zeros, 16);
        nb -= 16;
    }
    if (nb != 0)
        ios_write(s, zeros, nb);
}


static void write_pointer(ios_t *s) JL_NOTSAFEPOINT
{
    assert((ios_pos(s) & (sizeof(void*) - 1)) == 0 && "stream misaligned for writing a word-sized value");
    write_padding(s, sizeof(void*));
}


#define backref_id(s, v) _backref_id(s, (jl_value_t*)(v))
static uintptr_t _backref_id(jl_serializer_state *s, jl_value_t *v) JL_NOTSAFEPOINT
{
    assert(v != NULL && "cannot get backref to NULL object");
    void *idx = HT_NOTFOUND;
    if (jl_is_symbol(v)) {
        void **pidx = ptrhash_bp(&symbol_table, v);
        idx = *pidx;
        if (idx == HT_NOTFOUND) {
            size_t l = strlen(jl_symbol_name((jl_sym_t*)v));
            write_uint32(s->symbols, l);
            ios_write(s->symbols, jl_symbol_name((jl_sym_t*)v), l + 1);
            size_t offset = ++nsym_tag;
            assert(offset < ((uintptr_t)1 << RELOC_TAG_OFFSET) && "too many symbols");
            idx = (void*)((char*)HT_NOTFOUND + ((uintptr_t)SymbolRef << RELOC_TAG_OFFSET) + offset);
            *pidx = idx;
        }
    }
    else if (v == (jl_value_t*)s->ptls->root_task) {
        return (uintptr_t)TagRef << RELOC_TAG_OFFSET;
    }
    else if (v == jl_nothing) {
        return ((uintptr_t)TagRef << RELOC_TAG_OFFSET) + 1;
    }
    else if (jl_typeis(v, jl_int64_type)) {
        int64_t i64 = *(int64_t*)v + NBOX_C / 2;
        if ((uint64_t)i64 < NBOX_C)
            return ((uintptr_t)TagRef << RELOC_TAG_OFFSET) + i64 + 2;
    }
    else if (jl_typeis(v, jl_int32_type)) {
        int32_t i32 = *(int32_t*)v + NBOX_C / 2;
        if ((uint32_t)i32 < NBOX_C)
            return ((uintptr_t)TagRef << RELOC_TAG_OFFSET) + i32 + 2 + NBOX_C;
    }
    else if (jl_typeis(v, jl_uint8_type)) {
        uint8_t u8 = *(uint8_t*)v;
        return ((uintptr_t)TagRef << RELOC_TAG_OFFSET) + u8 + 2 + NBOX_C + NBOX_C;
    }
    if (idx == HT_NOTFOUND) {
        idx = ptrhash_get(&backref_table, v);
        assert(idx != HT_NOTFOUND && "object missed during jl_serialize_value pass");
    }
    return (char*)idx - 1 - (char*)HT_NOTFOUND;
}


static void write_pointerfield(jl_serializer_state *s, jl_value_t *fld) JL_NOTSAFEPOINT
{
    if (fld != NULL) {
        arraylist_push(&s->relocs_list, (void*)(uintptr_t)ios_pos(s->s));
        arraylist_push(&s->relocs_list, (void*)backref_id(s, fld));
    }
    write_pointer(s->s);
}

static void write_gctaggedfield(jl_serializer_state *s, uintptr_t ref) JL_NOTSAFEPOINT
{
    arraylist_push(&s->gctags_list, (void*)(uintptr_t)ios_pos(s->s));
    arraylist_push(&s->gctags_list, (void*)ref);
    write_pointer(s->s);
}


static void jl_write_module(jl_serializer_state *s, uintptr_t item, jl_module_t *m)
{
    size_t reloc_offset = ios_pos(s->s);
    size_t tot = sizeof(jl_module_t);
    ios_write(s->s, (char*)m, tot);

    jl_module_t *newm = (jl_module_t*)&s->s->buf[reloc_offset];
    newm->name = NULL;
    arraylist_push(&s->relocs_list, (void*)(reloc_offset + offsetof(jl_module_t, name)));
    arraylist_push(&s->relocs_list, (void*)backref_id(s, m->name));
    newm->parent = NULL;
    arraylist_push(&s->relocs_list, (void*)(reloc_offset + offsetof(jl_module_t, parent)));
    arraylist_push(&s->relocs_list, (void*)backref_id(s, m->parent));
    newm->primary_world = jl_world_counter;

    // write out the bindings table as a list
    // immediately after jl_module_t
    // (the ptrhash will need to be recreated on load)
    size_t count = 0;
    size_t i;
    void **table = m->bindings.table;
    for (i = 0; i < m->bindings.size; i += 2) {
        if (table[i+1] != HT_NOTFOUND) {
            jl_binding_t *b = (jl_binding_t*)table[i+1];
            write_pointerfield(s, (jl_value_t*)table[i]);
            tot += sizeof(void*);
            write_gctaggedfield(s, (uintptr_t)BindingRef << RELOC_TAG_OFFSET);
            tot += sizeof(void*);
            size_t binding_reloc_offset = ios_pos(s->s);
            record_gvar(s, jl_get_llvm_gv(native_functions, (jl_value_t*)b),
                    ((uintptr_t)DataRef << RELOC_TAG_OFFSET) + binding_reloc_offset);
            write_pointerfield(s, (jl_value_t*)b->name);
            write_pointerfield(s, b->value);
            write_pointerfield(s, b->globalref);
            write_pointerfield(s, (jl_value_t*)b->owner);
            size_t flag_offset = offsetof(jl_binding_t, owner) + sizeof(b->owner);
            ios_write(s->s, (char*)b + flag_offset, sizeof(*b) - flag_offset);
            tot += sizeof(jl_binding_t);
            count += 1;
        }
    }
    assert(ios_pos(s->s) - reloc_offset == tot);
    newm = (jl_module_t*)&s->s->buf[reloc_offset]; // buf might have been reallocated
    newm->bindings.size = count; // stash the count in newm->size
    newm->bindings.table = NULL;
    memset(&newm->bindings._space, 0, sizeof(newm->bindings._space));

    // write out the usings list
    memset(&newm->usings._space, 0, sizeof(newm->usings._space));
    if (m->usings.items == &m->usings._space[0]) {
        newm->usings.items = (void**)offsetof(jl_module_t, usings._space);
        arraylist_push(&s->relocs_list, (void*)(reloc_offset + offsetof(jl_module_t, usings.items)));
        arraylist_push(&s->relocs_list, (void*)(((uintptr_t)DataRef << RELOC_TAG_OFFSET) + item));
        size_t i;
        for (i = 0; i < m->usings.len; i++) {
            arraylist_push(&s->relocs_list, (void*)(reloc_offset + offsetof(jl_module_t, usings._space[i])));
            arraylist_push(&s->relocs_list, (void*)backref_id(s, m->usings._space[i]));
        }
    }
    else {
        newm->usings.items = (void**)tot;
        arraylist_push(&s->relocs_list, (void*)(reloc_offset + offsetof(jl_module_t, usings.items)));
        arraylist_push(&s->relocs_list, (void*)(((uintptr_t)DataRef << RELOC_TAG_OFFSET) + item));
        size_t i;
        for (i = 0; i < m->usings.len; i++) {
            write_pointerfield(s, (jl_value_t*)m->usings.items[i]);
            tot += sizeof(void*);
        }
        for (; i < m->usings.max; i++) {
            write_pointer(s->s);
            tot += sizeof(void*);
        }
    }
}

#if 0
static size_t jl_sort_size(jl_datatype_t *dt)
{
    if (dt == jl_simplevector_type)
        return SIZE_MAX - 5;
    if (dt == jl_string_type)
        return SIZE_MAX - 4;
    if (dt->name == jl_array_typename)
        return SIZE_MAX - 3;
    if (dt == jl_datatype_type)
        return SIZE_MAX - 2;
    if (dt == jl_module_type)
        return SIZE_MAX - 1;
    return jl_datatype_size(dt);
}
#endif

static int sysimg_sort_order(const void *pa, const void *pb)
{
    uintptr_t sa = ((uintptr_t*)pa)[1];
    uintptr_t sb = ((uintptr_t*)pb)[1];
    return (sa > sb ? 1 : (sa < sb ? -1 : 0));
#if 0
    jl_value_t *a = *(jl_value_t**)pa;
    jl_datatype_t *tya = (jl_datatype_t*)jl_typeof(a);
    size_t sa = jl_sort_size(tya);
    jl_value_t *b = *(jl_value_t**)pb;
    jl_datatype_t *tyb = (jl_datatype_t*)jl_typeof(b);
    size_t sb = jl_sort_size(tyb);
    if (sa == sb) {
        sa = tya->uid;
        sb = tyb->uid;
    }
    return (sa > sb ? 1 : (sa < sb ? -1 : 0));
#endif
}

jl_value_t *jl_find_ptr = NULL;
static void jl_write_values(jl_serializer_state *s)
{
    arraylist_t objects_list;
    arraylist_new(&objects_list, backref_table_numel * 2);

    arraylist_new(&layout_table, 0);
    arraylist_grow(&layout_table, backref_table_numel);
    memset(layout_table.items, 0, backref_table_numel * sizeof(void*));

    size_t i, len = backref_table.size;
    void **p = backref_table.table;
    for (i = 0; i < len; i += 2) {
        char *reloc_id = (char*)p[i + 1];
        if (reloc_id != HT_NOTFOUND) {
            jl_value_t *v = (jl_value_t*)p[i];
            uintptr_t item = reloc_id - 1 - (char*)HT_NOTFOUND;
            objects_list.items[objects_list.len++] = (void*)v;
            objects_list.items[objects_list.len++] = (void*)item;
        }
    }
    assert(backref_table_numel * 2 == objects_list.len);
    qsort(objects_list.items, backref_table_numel, sizeof(void*) * 2, sysimg_sort_order);

    for (i = 0, len = backref_table_numel * 2; i < len; i += 2) {
        jl_value_t *v = (jl_value_t*)objects_list.items[i];
        JL_GC_PROMISE_ROOTED(v);
        uintptr_t item = (uintptr_t)objects_list.items[i + 1];
        jl_datatype_t *t = (jl_datatype_t*)jl_typeof(v);
        assert((t->instance == NULL || t->instance == v) && "detected singleton construction corruption");
        // realign stream to expected gc alignment (16 bytes)
        uintptr_t skip_header_pos = ios_pos(s->s) + sizeof(jl_taggedvalue_t);
        write_padding(s->s, LLT_ALIGN(skip_header_pos, 16) - skip_header_pos);
        // write header
        write_gctaggedfield(s, backref_id(s, t));
        size_t reloc_offset = ios_pos(s->s);
        assert(item < layout_table.len && layout_table.items[item] == NULL);
        layout_table.items[item] = (void*)reloc_offset;
        record_gvar(s, jl_get_llvm_gv(native_functions, v), ((uintptr_t)DataRef << RELOC_TAG_OFFSET) + reloc_offset);

        // write data
        if (jl_is_cpointer(v)) {
            write_pointer(s->s);
        }
        else if (jl_is_array(v)) {
#define JL_ARRAY_ALIGN(jl_value, nbytes) LLT_ALIGN(jl_value, nbytes)
            jl_array_t *ar = (jl_array_t*)v;
            jl_value_t *et = jl_tparam0(jl_typeof(v));
            int ndimwords = jl_array_ndimwords(ar->flags.ndims);
            size_t tsz = JL_ARRAY_ALIGN(sizeof(jl_array_t) + ndimwords * sizeof(size_t), JL_CACHE_BYTE_ALIGNMENT);
            // copy header
            ios_write(s->s, (char*)v, tsz);
            // make some header modifications in-place
            jl_array_t *newa = (jl_array_t*)&s->s->buf[reloc_offset];
            size_t alen = jl_array_len(ar);
            size_t tot = alen * ar->elsize;
            if (newa->flags.ndims == 1)
                newa->maxsize = alen;
            newa->offset = 0;
            newa->flags.how = 0;
            newa->flags.pooled = 0;
            newa->flags.isshared = 0;

            // write data
            if (!ar->flags.ptrarray && !ar->flags.hasptr) {
                uintptr_t data = LLT_ALIGN(ios_pos(s->const_data), 16);
                // realign stream to max(data-align(array), sizeof(void*))
                write_padding(s->const_data, data - ios_pos(s->const_data));
                // write data and relocations
                newa->data = NULL; // relocation offset
                data /= sizeof(void*);
                assert(data < ((uintptr_t)1 << RELOC_TAG_OFFSET) && "offset to constant data too large");
                arraylist_push(&s->relocs_list, (void*)(reloc_offset + offsetof(jl_array_t, data))); // relocation location
                arraylist_push(&s->relocs_list, (void*)(((uintptr_t)ConstDataRef << RELOC_TAG_OFFSET) + data)); // relocation target
                if (jl_is_cpointer_type(et)) {
                    // reset Ptr elements to C_NULL
                    size_t i;
                    for (i = 0; i < alen; i++)
                        write_pointer(s->const_data);
                }
                else {
                    int isbitsunion = jl_array_isbitsunion(ar);
                    if (ar->elsize == 1 && !isbitsunion)
                        tot += 1;
                    ios_write(s->const_data, (char*)jl_array_data(ar), tot);
                    if (isbitsunion)
                        ios_write(s->const_data, jl_array_typetagdata(ar), alen);
                }
            }
            else {
                newa->data = (void*)tsz; // relocation offset
                arraylist_push(&s->relocs_list, (void*)(reloc_offset + offsetof(jl_array_t, data))); // relocation location
                arraylist_push(&s->relocs_list, (void*)(((uintptr_t)DataRef << RELOC_TAG_OFFSET) + item)); // relocation target
                if (ar->flags.hasptr) {
                    // copy all of the data first
                    const char *data = (const char*)jl_array_data(ar);
                    ios_write(s->s, data, tot);
                    // the rewrite all of the embedded pointers to null+relocation
                    uint16_t elsz = ar->elsize;
                    size_t j, np = ((jl_datatype_t*)et)->layout->npointers;
                    size_t i;
                    for (i = 0; i < alen; i++) {
                        for (j = 0; j < np; j++) {
                            size_t offset = i * elsz + jl_ptr_offset(((jl_datatype_t*)et), j) * sizeof(jl_value_t*);
                            jl_value_t *fld = *(jl_value_t**)&data[offset];
                            if (fld != NULL) {
                                arraylist_push(&s->relocs_list, (void*)(uintptr_t)(reloc_offset + tsz + offset)); // relocation location
                                arraylist_push(&s->relocs_list, (void*)backref_id(s, fld)); // relocation target
                                memset(&s->s->buf[reloc_offset + tsz + offset], 0, sizeof(fld)); // relocation offset (none)
                            }
                            else {
                                assert(*(jl_value_t**)&s->s->buf[reloc_offset + tsz + offset] == NULL);
                            }
                        }
                    }
                }
                else {
                    size_t i;
                    for (i = 0; i < alen; i++) {
                        jl_value_t *e = jl_array_ptr_ref(v, i);
                        write_pointerfield(s, e);
                    }
                }
            }
        }
        else if (jl_typeis(v, jl_module_type)) {
            jl_write_module(s, item, (jl_module_t*)v);
            // will need to recreate the binding table for this
            arraylist_push(&reinit_list, (void*)item);
            arraylist_push(&reinit_list, (void*)2);
        }
        else if (jl_typeis(v, jl_task_type)) {
            jl_error("Task cannot be serialized");
        }
        else if (jl_is_svec(v)) {
            ios_write(s->s, (char*)v, sizeof(void*));
            size_t i, l = jl_svec_len(v);
            assert(l > 0 || (jl_svec_t*)v == jl_emptysvec);
            for (i = 0; i < l; i++) {
                write_pointerfield(s, jl_svecref(v, i));
            }
        }
        else if (jl_is_string(v)) {
            ios_write(s->s, (char*)v, sizeof(void*) + jl_string_len(v));
            write_uint8(s->s, '\0'); // null-terminated strings for easier C-compatibility
        }
        else if (jl_datatype_nfields(t) == 0) {
            assert(t->layout->npointers == 0);
            if (t->size > 0)
                ios_write(s->s, (char*)v, t->size);
        }
        else if (jl_bigint_type && jl_typeis(v, jl_bigint_type)) {
            jl_value_t *sizefield = jl_get_nth_field(v, 1);
            int32_t sz = jl_unbox_int32(sizefield);
            int32_t nw = (sz == 0 ? 1 : (sz < 0 ? -sz : sz));
            size_t nb = nw * gmp_limb_size;
            ios_write(s->s, (char*)&nw, sizeof(int32_t));
            ios_write(s->s, (char*)&sz, sizeof(int32_t));
            uintptr_t data = LLT_ALIGN(ios_pos(s->const_data), 8);
            write_padding(s->const_data, data - ios_pos(s->const_data));
            data /= sizeof(void*);
            assert(data < ((uintptr_t)1 << RELOC_TAG_OFFSET) && "offset to constant data too large");
            arraylist_push(&s->relocs_list, (void*)(reloc_offset + 8)); // relocation location
            arraylist_push(&s->relocs_list, (void*)(((uintptr_t)ConstDataRef << RELOC_TAG_OFFSET) + data)); // relocation target
            void *pdata = jl_unbox_voidpointer(jl_get_nth_field(v, 2));
            ios_write(s->const_data, (char*)pdata, nb);
            write_pointer(s->s);
        }
        else {
            const char *data = (const char*)v;
            size_t i, nf = jl_datatype_nfields(t);
            size_t tot = 0;
            for (i = 0; i < nf; i++) {
                size_t offset = jl_field_offset(t, i);
                const char *slot = data + offset;
                write_padding(s->s, offset - tot);
                tot = offset;
                size_t fsz = jl_field_size(t, i);
                if (t->name->mutabl && jl_is_cpointer_type(jl_field_type(t, i))) {
                    // reset Ptr fields to C_NULL
                    assert(!jl_field_isptr(t, i));
                    write_pointer(s->s);
                }
                else if (fsz > 0) {
                    ios_write(s->s, slot, fsz);
                }
                tot += fsz;
            }

            size_t np = t->layout->npointers;
            for (i = 0; i < np; i++) {
                size_t offset = jl_ptr_offset(t, i) * sizeof(jl_value_t*);
                jl_value_t *fld = *(jl_value_t**)&data[offset];
                if (fld != NULL) {
                    arraylist_push(&s->relocs_list, (void*)(uintptr_t)(offset + reloc_offset)); // relocation location
                    arraylist_push(&s->relocs_list, (void*)backref_id(s, fld)); // relocation target
                    memset(&s->s->buf[offset + reloc_offset], 0, sizeof(fld)); // relocation offset (none)
                }
            }

            if (jl_is_method(v)) {
                write_padding(s->s, sizeof(jl_method_t) - tot);
                if (((jl_method_t*)v)->ccallable) {
                    arraylist_push(&ccallable_list, (void*)item);
                    arraylist_push(&ccallable_list, (void*)3);
                }
            }
            else if (jl_is_code_instance(v)) {
                jl_code_instance_t *m = (jl_code_instance_t*)v;
                jl_code_instance_t *newm = (jl_code_instance_t*)&s->s->buf[reloc_offset];

                newm->invoke = NULL;
                newm->isspecsig = 0;
                newm->specptr.fptr = NULL;
                int8_t fptr_id = JL_API_NULL;
                int8_t builtin_id = 0;
                if (m->invoke == jl_fptr_const_return) {
                    fptr_id = JL_API_CONST;
                }
                else {
                    if (jl_is_method(m->def->def.method)) {
                        builtin_id = jl_fptr_id(m->specptr.fptr);
                        if (builtin_id) { // found in the table of builtins
                            assert(builtin_id >= 2);
                            fptr_id = JL_API_BUILTIN;
                        }
                        else {
                            int32_t invokeptr_id = 0;
                            int32_t specfptr_id = 0;
                            jl_get_function_id(native_functions, m, &invokeptr_id, &specfptr_id); // see if we generated code for it
                            if (invokeptr_id) {
                                if (invokeptr_id == -1) {
                                    fptr_id = JL_API_BOXED;
                                }
                                else if (invokeptr_id == -2) {
                                    fptr_id = JL_API_WITH_PARAMETERS;
                                }
                                else {
                                    assert(invokeptr_id > 0);
                                    ios_ensureroom(s->fptr_record, invokeptr_id * sizeof(void*));
                                    ios_seek(s->fptr_record, (invokeptr_id - 1) * sizeof(void*));
                                    write_uint32(s->fptr_record, ~reloc_offset);
#ifdef _P64
                                    write_padding(s->fptr_record, 4);
#endif
                                }
                                if (specfptr_id) {
                                    assert(specfptr_id > invokeptr_id && specfptr_id > 0);
                                    ios_ensureroom(s->fptr_record, specfptr_id * sizeof(void*));
                                    ios_seek(s->fptr_record, (specfptr_id - 1) * sizeof(void*));
                                    write_uint32(s->fptr_record, reloc_offset);
#ifdef _P64
                                    write_padding(s->fptr_record, 4);
#endif
                                }
                            }
                        }
                    }
                }
                newm->invoke = NULL; // relocation offset
                if (fptr_id != JL_API_NULL) {
                    arraylist_push(&s->relocs_list, (void*)(reloc_offset + offsetof(jl_code_instance_t, invoke))); // relocation location
                    arraylist_push(&s->relocs_list, (void*)(((uintptr_t)FunctionRef << RELOC_TAG_OFFSET) + fptr_id)); // relocation target
                }
                if (builtin_id >= 2) {
                    arraylist_push(&s->relocs_list, (void*)(reloc_offset + offsetof(jl_code_instance_t, specptr.fptr))); // relocation location
                    arraylist_push(&s->relocs_list, (void*)(((uintptr_t)BuiltinFunctionRef << RELOC_TAG_OFFSET) + builtin_id - 2)); // relocation target
                }
            }
            else if (jl_is_datatype(v)) {
                jl_datatype_t *dt = (jl_datatype_t*)v;
                jl_datatype_t *newdt = (jl_datatype_t*)&s->s->buf[reloc_offset];
                if (dt->layout != NULL) {
                    size_t nf = dt->layout->nfields;
                    size_t np = dt->layout->npointers;
                    size_t fieldsize = jl_fielddesc_size(dt->layout->fielddesc_type);
                    char *flddesc = (char*)dt->layout;
                    size_t fldsize = sizeof(jl_datatype_layout_t) + nf * fieldsize;
                    if (dt->layout->first_ptr != -1)
                        fldsize += np << dt->layout->fielddesc_type;
                    uintptr_t layout = LLT_ALIGN(ios_pos(s->const_data), sizeof(void*));
                    write_padding(s->const_data, layout - ios_pos(s->const_data)); // realign stream
                    newdt->layout = NULL; // relocation offset
                    layout /= sizeof(void*);
                    arraylist_push(&s->relocs_list, (void*)(reloc_offset + offsetof(jl_datatype_t, layout))); // relocation location
                    arraylist_push(&s->relocs_list, (void*)(((uintptr_t)ConstDataRef << RELOC_TAG_OFFSET) + layout)); // relocation target
                    ios_write(s->const_data, flddesc, fldsize);
                }
            }
            else if (jl_is_typename(v)) {
                jl_typename_t *tn = (jl_typename_t*)v;
                jl_typename_t *newtn = (jl_typename_t*)&s->s->buf[reloc_offset];
                if (tn->atomicfields != NULL) {
                    size_t nf = jl_svec_len(tn->names);
                    uintptr_t layout = LLT_ALIGN(ios_pos(s->const_data), sizeof(void*));
                    write_padding(s->const_data, layout - ios_pos(s->const_data)); // realign stream
                    newtn->atomicfields = NULL; // relocation offset
                    layout /= sizeof(void*);
                    arraylist_push(&s->relocs_list, (void*)(reloc_offset + offsetof(jl_typename_t, atomicfields))); // relocation location
                    arraylist_push(&s->relocs_list, (void*)(((uintptr_t)ConstDataRef << RELOC_TAG_OFFSET) + layout)); // relocation target
                    ios_write(s->const_data, (char*)tn->atomicfields, nf);
                }
            }
            else if (((jl_datatype_t*)(jl_typeof(v)))->name == jl_idtable_typename) {
                // will need to rehash this, later (after types are fully constructed)
                arraylist_push(&reinit_list, (void*)item);
                arraylist_push(&reinit_list, (void*)1);
            }
            else {
                write_padding(s->s, t->size - tot);
            }
        }
    }
}


static void jl_write_gv_syms(jl_serializer_state *s, jl_sym_t *v)
{
    // since symbols are static, they might not have had a
    // reference anywhere in the code image other than here
    int32_t gv = jl_get_llvm_gv(native_functions, (jl_value_t*)v);
    if (gv != 0) {
        uintptr_t item = backref_id(s, v);
        assert(item >> RELOC_TAG_OFFSET == SymbolRef);
        record_gvar(s, gv, item);
    }
    if (v->left)
        jl_write_gv_syms(s, v->left);
    if (v->right)
        jl_write_gv_syms(s, v->right);
}

static void jl_write_gv_tagref(jl_serializer_state *s, jl_value_t *v)
{
    int32_t gv = jl_get_llvm_gv(native_functions, (jl_value_t*)v);
    if (gv != 0) {
        uintptr_t item = backref_id(s, v);
        assert(item >> RELOC_TAG_OFFSET == TagRef);
        record_gvar(s, gv, item);
    }
}
static void jl_write_gv_tagrefs(jl_serializer_state *s)
{
    // this also ensures all objects referenced in the code have
    // references in the system image to their global variable
    // since codegen knows that some integer boxes are static,
    // they might not have had a reference anywhere in the code
    // image other than here
    size_t i;
    jl_write_gv_tagref(s, (jl_value_t*)s->ptls->root_task);
    jl_write_gv_tagref(s, s->ptls->root_task->tls);
    jl_write_gv_tagref(s, jl_nothing);
    for (i = 0; i < NBOX_C; i++) {
        jl_write_gv_tagref(s, jl_box_int32((int32_t)i - NBOX_C / 2));
        jl_write_gv_tagref(s, jl_box_int64((int64_t)i - NBOX_C / 2));
    }
    for (i = 0; i < 256; i++) {
        jl_write_gv_tagref(s, jl_box_uint8(i));
    }
}

static inline uint32_t load_uint32(uintptr_t *base)
{
    uint32_t v = jl_load_unaligned_i32((void*)*base);
    *base += 4;
    return v;
}


static void jl_read_symbols(jl_serializer_state *s)
{
    assert(deser_sym.len == nsym_tag);
    uintptr_t base = (uintptr_t)&s->symbols->buf[0];
    uintptr_t end = base + s->symbols->size;
    while (base < end) {
        uint32_t len = load_uint32(&base);
        const char *str = (const char*)base;
        base += len + 1;
        //printf("symbol %3d: %s\n", len, str);
        jl_sym_t *sym = _jl_symbol(str, len);
        arraylist_push(&deser_sym, (void*)sym);
    }
}


static uintptr_t get_reloc_for_item(uintptr_t reloc_item, size_t reloc_offset)
{
    enum RefTags tag = (enum RefTags)(reloc_item >> RELOC_TAG_OFFSET);
    if (tag == DataRef) {
        // need to compute the final relocation offset via the layout table
        assert(reloc_item < layout_table.len);
        uintptr_t reloc_base = (uintptr_t)layout_table.items[reloc_item];
        assert(reloc_base != 0 && "layout offset missing for relocation item");
        // write reloc_offset into s->s at pos
        return reloc_base + reloc_offset;
    }
    else {
        // just write the item reloc_id directly
#ifndef JL_NDEBUG
        assert(reloc_offset == 0 && "offsets for relocations to builtin objects should be precomposed in the reloc_item");
        size_t offset = (reloc_item & (((uintptr_t)1 << RELOC_TAG_OFFSET) - 1));
        switch (tag) {
        case ConstDataRef:
            break;
        case SymbolRef:
            assert(offset < nsym_tag && "corrupt relocation item id");
            break;
        case TagRef:
            assert(offset < 2 * NBOX_C + 258 && "corrupt relocation item id");
            break;
        case BindingRef:
            assert(offset == 0 && "corrupt relocation offset");
            break;
        case BuiltinFunctionRef:
            assert(offset < sizeof(id_to_fptrs) / sizeof(*id_to_fptrs) && "unknown function pointer id");
            break;
        case FunctionRef:
            assert(offset < JL_API_MAX && "unknown function pointer id");
            break;
        case DataRef:
        default:
            assert(0 && "corrupt relocation item id");
            abort();
        }
#endif
        return reloc_item; // pre-composed relocation + offset
    }
}


static inline uintptr_t get_item_for_reloc(jl_serializer_state *s, uintptr_t base, size_t size, uint32_t reloc_id)
{
    enum RefTags tag = (enum RefTags)(reloc_id >> RELOC_TAG_OFFSET);
    size_t offset = (reloc_id & (((uintptr_t)1 << RELOC_TAG_OFFSET) - 1));
    switch (tag) {
    case DataRef:
        assert(offset <= size);
        return base + offset;
    case ConstDataRef:
        return (uintptr_t)s->const_data->buf + (offset * sizeof(void*));
    case SymbolRef:
        assert(offset < deser_sym.len && deser_sym.items[offset] && "corrupt relocation item id");
        return (uintptr_t)deser_sym.items[offset];
    case BindingRef:
        return jl_buff_tag | GC_OLD_MARKED;
    case TagRef:
        if (offset == 0)
            return (uintptr_t)s->ptls->root_task;
        if (offset == 1)
            return (uintptr_t)jl_nothing;
        offset -= 2;
        if (offset < NBOX_C)
            return (uintptr_t)jl_box_int64((int64_t)offset - NBOX_C / 2);
        offset -= NBOX_C;
        if (offset < NBOX_C)
            return (uintptr_t)jl_box_int32((int32_t)offset - NBOX_C / 2);
        offset -= NBOX_C;
        if (offset < 256)
            return (uintptr_t)jl_box_uint8(offset);
        // offset -= 256;
        assert(0 && "corrupt relocation item id");
        jl_unreachable(); // terminate control flow if assertion is disabled.
    case BuiltinFunctionRef:
        assert(offset < sizeof(id_to_fptrs) / sizeof(*id_to_fptrs) && "unknown function pointer ID");
        return (uintptr_t)id_to_fptrs[offset];
    case FunctionRef:
        switch ((jl_callingconv_t)offset) {
        case JL_API_BOXED:
            if (sysimg_fptrs.base)
                return (uintptr_t)jl_fptr_args;
            JL_FALLTHROUGH;
        case JL_API_WITH_PARAMETERS:
            if (sysimg_fptrs.base)
                return (uintptr_t)jl_fptr_sparam;
            return (uintptr_t)NULL;
        case JL_API_CONST:
            return (uintptr_t)jl_fptr_const_return;
        case JL_API_INTERPRETED:
            return (uintptr_t)jl_fptr_interpret_call;
        case JL_API_BUILTIN:
            return (uintptr_t)jl_fptr_args;
        case JL_API_NULL:
        case JL_API_MAX:
        //default:
            assert("corrupt relocation item id");
        }
    }
    abort();
}


static void jl_write_skiplist(ios_t *s, char *base, size_t size, arraylist_t *list)
{
    size_t i;
    for (i = 0; i < list->len; i += 2) {
        size_t pos = (size_t)list->items[i];
        size_t item = (size_t)list->items[i + 1];
        uintptr_t *pv = (uintptr_t*)(base + pos);
        assert(pos < size && pos != 0);
        *pv = get_reloc_for_item(item, *pv);
        // record pos in relocations list
        // TODO: save space by using delta-compression
        assert(pos < UINT32_MAX);
        write_uint32(s, pos);
    }
    write_uint32(s, 0);
}


static void jl_write_relocations(jl_serializer_state *s)
{
    char *base = &s->s->buf[0];
    jl_write_skiplist(s->relocs, base, s->s->size, &s->gctags_list);
    jl_write_skiplist(s->relocs, base, s->s->size, &s->relocs_list);
}


static void jl_read_relocations(jl_serializer_state *s, uint8_t bits)
{
    uintptr_t base = (uintptr_t)&s->s->buf[0];
    size_t size = s->s->size;
    while (1) {
        uintptr_t val = (uintptr_t)&s->relocs->buf[s->relocs->bpos];
        uint32_t offset = load_uint32(&val);
        s->relocs->bpos += sizeof(uint32_t);
        if (offset == 0)
            break;
        uintptr_t *pv = (uintptr_t*)(base + offset);
        uintptr_t v = *pv;
        v = get_item_for_reloc(s, base, size, v);
        *pv = v | bits;
    }
}

static char* sysimg_base;
static char* sysimg_relocs;
void gc_sweep_sysimg(void)
{
    uintptr_t base = (uintptr_t)sysimg_base;
    uintptr_t relocs = (uintptr_t)sysimg_relocs;
    if (relocs == 0)
        return;
    while (1) {
        uint32_t offset = load_uint32(&relocs);
        if (offset == 0)
            break;
        jl_taggedvalue_t *o = (jl_taggedvalue_t*)(base + offset);
        o->bits.gc = GC_OLD;
    }
}

#define jl_write_value(s, v) _jl_write_value((s), (jl_value_t*)(v))
static void _jl_write_value(jl_serializer_state *s, jl_value_t *v)
{
    if (v == NULL) {
        write_uint32(s->s, 0);
        return;
    }
    uintptr_t item = backref_id(s, v);
    uintptr_t reloc = get_reloc_for_item(item, 0);
    assert(reloc < UINT32_MAX);
    write_uint32(s->s, reloc);
}


static jl_value_t *jl_read_value(jl_serializer_state *s)
{
    uintptr_t base = (uintptr_t)&s->s->buf[0];
    size_t size = s->s->size;
    uintptr_t val = base + s->s->bpos;
    uint32_t offset = load_uint32(&val);
    s->s->bpos += sizeof(uint32_t);
    if (offset == 0)
        return NULL;
    return (jl_value_t*)get_item_for_reloc(s, base, size, offset);
}


static void jl_update_all_fptrs(jl_serializer_state *s)
{
    jl_sysimg_fptrs_t fvars = sysimg_fptrs;
    // make these NULL now so we skip trying to restore GlobalVariable pointers later
    sysimg_gvars_base = NULL;
    sysimg_fptrs.base = NULL;
    if (fvars.base == NULL)
        return;
    int sysimg_fvars_max = s->fptr_record->size / sizeof(void*);
    size_t i;
    uintptr_t base = (uintptr_t)&s->s->buf[0];
    jl_method_instance_t **linfos = (jl_method_instance_t**)&s->fptr_record->buf[0];
    uint32_t clone_idx = 0;
    for (i = 0; i < sysimg_fvars_max; i++) {
        uintptr_t val = (uintptr_t)&linfos[i];
        uint32_t offset = load_uint32(&val);
        linfos[i] = NULL;
        if (offset != 0) {
            int specfunc = 1;
            if (offset & ((uintptr_t)1 << (8 * sizeof(uint32_t) - 1))) {
                // if high bit is set, this is the func wrapper, not the specfunc
                specfunc = 0;
                offset = ~offset;
            }
            jl_code_instance_t *codeinst = (jl_code_instance_t*)(base + offset);
            uintptr_t base = (uintptr_t)fvars.base;
            assert(jl_is_method(codeinst->def->def.method) && codeinst->invoke != jl_fptr_const_return);
            assert(specfunc ? codeinst->invoke != NULL : codeinst->invoke == NULL);
            linfos[i] = codeinst->def;
            int32_t offset = fvars.offsets[i];
            for (; clone_idx < fvars.nclones; clone_idx++) {
                uint32_t idx = fvars.clone_idxs[clone_idx] & jl_sysimg_val_mask;
                if (idx < i)
                    continue;
                if (idx == i)
                    offset = fvars.clone_offsets[clone_idx];
                break;
            }
            void *fptr = (void*)(base + offset);
            if (specfunc) {
                codeinst->specptr.fptr = fptr;
                codeinst->isspecsig = 1; // TODO: set only if confirmed to be true
            }
            else {
                codeinst->invoke = (jl_callptr_t)fptr;
            }
        }
    }
    jl_register_fptrs(sysimage_base, &fvars, linfos, sysimg_fvars_max);
}


static void jl_update_all_gvars(jl_serializer_state *s)
{
    if (sysimg_gvars_base == NULL)
        return;
    size_t gvname_index = 0;
    uintptr_t base = (uintptr_t)&s->s->buf[0];
    size_t size = s->s->size;
    uintptr_t gvars = (uintptr_t)&s->gvar_record->buf[0];
    uintptr_t end = gvars + s->gvar_record->size;
    while (gvars < end) {
        uint32_t offset = load_uint32(&gvars);
        if (offset) {
            uintptr_t v = get_item_for_reloc(s, base, size, offset);
            *sysimg_gvars(sysimg_gvars_base, gvname_index) = v;
        }
        gvname_index += 1;
    }
}


static void jl_finalize_serializer(jl_serializer_state *s, arraylist_t *list)
{
    size_t i, l;

    // record list of reinitialization functions
    l = list->len;
    for (i = 0; i < l; i += 2) {
        size_t item = (size_t)list->items[i];
        size_t reloc_offset = (size_t)layout_table.items[item];
        assert(reloc_offset != 0);
        write_uint32(s->s, (uint32_t)reloc_offset);
        write_uint32(s->s, (uint32_t)((uintptr_t)list->items[i + 1]));
    }
    write_uint32(s->s, 0);
}


static void jl_reinit_item(jl_value_t *v, int how) JL_GC_DISABLED
{
    switch (how) {
        case 1: { // rehash IdDict
            jl_array_t **a = (jl_array_t**)v;
            assert(jl_is_array(*a));
            // Assume *a don't need a write barrier
            *a = jl_idtable_rehash(*a, jl_array_len(*a));
            jl_gc_wb(v, *a);
            break;
        }
        case 2: { // rebuild the binding table for module v
            jl_module_t *mod = (jl_module_t*)v;
            assert(jl_is_module(mod));
            size_t nbindings = mod->bindings.size;
            htable_new(&mod->bindings, nbindings);
            struct binding {
                jl_sym_t *asname;
                uintptr_t tag;
                jl_binding_t b;
            } *b;
            b = (struct binding*)&mod[1];
            while (nbindings > 0) {
                ptrhash_put(&mod->bindings, b->asname, &b->b);
                b += 1;
                nbindings -= 1;
            }
            if (mod->usings.items != &mod->usings._space[0]) {
                void **newitems = (void**)malloc_s(mod->usings.max * sizeof(void*));
                memcpy(newitems, mod->usings.items, mod->usings.len * sizeof(void*));
                mod->usings.items = newitems;
            }
            break;
        }
        case 3: { // install ccallable entry point in JIT
            jl_svec_t *sv = ((jl_method_t*)v)->ccallable;
            int success = jl_compile_extern_c(NULL, NULL, jl_sysimg_handle, jl_svecref(sv, 0), jl_svecref(sv, 1));
            assert(success); (void)success;
            break;
        }
        default:
            assert(0 && "corrupt deserialization state");
            abort();
    }
}


static void jl_finalize_deserializer(jl_serializer_state *s) JL_GC_DISABLED
{
    // run reinitialization functions
    uintptr_t base = (uintptr_t)&s->s->buf[0];
    while (1) {
        size_t offset = read_uint32(s->s);
        if (offset == 0)
            break;
        jl_value_t *v = (jl_value_t*)(base + offset);
        jl_reinit_item(v, read_uint32(s->s));
    }
}



static void jl_scan_type_cache_gv(jl_serializer_state *s, jl_svec_t *cache)
{
    size_t l = jl_svec_len(cache), i;
    for (i = 0; i < l; i++) {
        jl_value_t *ti = jl_svecref(cache, i);
        if (ti == NULL || ti == jl_nothing)
            continue;
        if (jl_get_llvm_gv(native_functions, ti)) {
            jl_serialize_value(s, ti);
        }
        else if (jl_is_datatype(ti)) {
            jl_value_t *singleton = ((jl_datatype_t*)ti)->instance;
            if (singleton && jl_get_llvm_gv(native_functions, singleton))
                jl_serialize_value(s, ti);
        }
    }
}

// remove cached types not referenced in the stream
static void jl_prune_type_cache_hash(jl_svec_t *cache)
{
    size_t l = jl_svec_len(cache), i;
    for (i = 0; i < l; i++) {
        jl_value_t *ti = jl_svecref(cache, i);
        if (ti == NULL || ti == jl_nothing)
            continue;
        if (ptrhash_get(&backref_table, ti) == HT_NOTFOUND)
            jl_svecset(cache, i, jl_nothing);
    }
}

static void jl_prune_type_cache_linear(jl_svec_t *cache)
{
    size_t l = jl_svec_len(cache), ins = 0, i;
    for (i = 0; i < l; i++) {
        jl_value_t *ti = jl_svecref(cache, i);
        if (ti == NULL)
            break;
        if (ptrhash_get(&backref_table, ti) != HT_NOTFOUND)
            jl_svecset(cache, ins++, ti);
    }
    if (i > ins) {
        memset(&jl_svec_data(cache)[ins], 0, (i - ins) * sizeof(jl_value_t*));
    }
}


// --- entry points ---

static void jl_init_serializer2(int);
static void jl_cleanup_serializer2(void);

static void jl_save_system_image_to_stream(ios_t *f) JL_GC_DISABLED
{
    jl_gc_collect(JL_GC_FULL);
    jl_gc_collect(JL_GC_INCREMENTAL);   // sweep finalizers
    JL_TIMING(SYSIMG_DUMP);
    int en = jl_gc_enable(0);
    jl_init_serializer2(1);
    htable_reset(&backref_table, 250000);
    arraylist_new(&reinit_list, 0);
    arraylist_new(&ccallable_list, 0);
    backref_table_numel = 0;
    ios_t sysimg, const_data, symbols, relocs, gvar_record, fptr_record;
    ios_mem(&sysimg,     1000000);
    ios_mem(&const_data,  100000);
    ios_mem(&symbols,     100000);
    ios_mem(&relocs,      100000);
    ios_mem(&gvar_record, 100000);
    ios_mem(&fptr_record, 100000);
    jl_serializer_state s;
    s.s = &sysimg;
    s.const_data = &const_data;
    s.symbols = &symbols;
    s.relocs = &relocs;
    s.gvar_record = &gvar_record;
    s.fptr_record = &fptr_record;
    s.ptls = jl_current_task->ptls;
    arraylist_new(&s.relocs_list, 0);
    arraylist_new(&s.gctags_list, 0);
    jl_value_t **const*const tags = get_tags();

    // empty!(Core.ARGS)
    if (jl_core_module != NULL) {
        jl_array_t *args = (jl_array_t*)jl_get_global(jl_core_module, jl_symbol("ARGS"));
        if (args != NULL) {
            jl_array_del_end(args, jl_array_len(args));
        }
    }

    jl_idtable_type = jl_base_module ? jl_get_global(jl_base_module, jl_symbol("IdDict")) : NULL;
    jl_idtable_typename = jl_base_module ? ((jl_datatype_t*)jl_unwrap_unionall((jl_value_t*)jl_idtable_type))->name : NULL;
    jl_bigint_type = jl_base_module ? jl_get_global(jl_base_module, jl_symbol("BigInt")) : NULL;
    if (jl_bigint_type) {
        gmp_limb_size = jl_unbox_long(jl_get_global((jl_module_t*)jl_get_global(jl_base_module, jl_symbol("GMP")),
                                                    jl_symbol("BITS_PER_LIMB"))) / 8;
    }

    { // step 1: record values (recursively) that need to go in the image
        size_t i;
        for (i = 0; tags[i] != NULL; i++) {
            jl_value_t *tag = *tags[i];
            jl_serialize_value(&s, tag);
        }
        // step 1.1: check for values only found in the generated code
        arraylist_t typenames;
        arraylist_new(&typenames, 0);
        for (i = 0; i < backref_table.size; i += 2) {
            jl_typename_t *tn = (jl_typename_t*)backref_table.table[i];
            if (tn == HT_NOTFOUND || !jl_is_typename(tn))
                continue;
            arraylist_push(&typenames, tn);
        }
        for (i = 0; i < typenames.len; i++) {
            jl_typename_t *tn = (jl_typename_t*)typenames.items[i];
            jl_scan_type_cache_gv(&s, tn->cache);
            jl_scan_type_cache_gv(&s, tn->linearcache);
        }
        // step 1.2: prune (garbage collect) some special weak references from
        // built-in type caches
        for (i = 0; i < typenames.len; i++) {
            jl_typename_t *tn = (jl_typename_t*)typenames.items[i];
            jl_prune_type_cache_hash(tn->cache);
            jl_prune_type_cache_linear(tn->linearcache);
        }
        arraylist_free(&typenames);
    }

    { // step 2: build all the sysimg sections
        write_padding(&sysimg, sizeof(uint32_t));
        jl_write_values(&s);
        jl_write_relocations(&s);
        jl_write_gv_syms(&s, jl_get_root_symbol());
        jl_write_gv_tagrefs(&s);
    }

    if (sysimg.size > ((uintptr_t)1 << RELOC_TAG_OFFSET) ||
        const_data.size > ((uintptr_t)1 << RELOC_TAG_OFFSET)*sizeof(void*)) {
        jl_printf(JL_STDERR, "ERROR: system image too large\n");
        jl_exit(1);
    }

    // step 3: combine all of the sections into one file
    write_uint32(f, sysimg.size - sizeof(uint32_t));
    ios_seek(&sysimg, sizeof(uint32_t));
    ios_copyall(f, &sysimg);
    ios_close(&sysimg);

    write_uint32(f, const_data.size);
    // realign stream to max-alignment for data
    write_padding(f, LLT_ALIGN(ios_pos(f), 16) - ios_pos(f));
    ios_seek(&const_data, 0);
    ios_copyall(f, &const_data);
    ios_close(&const_data);

    write_uint32(f, symbols.size);
    ios_seek(&symbols, 0);
    ios_copyall(f, &symbols);
    ios_close(&symbols);

    write_uint32(f, relocs.size);
    ios_seek(&relocs, 0);
    ios_copyall(f, &relocs);
    ios_close(&relocs);

    write_uint32(f, gvar_record.size);
    ios_seek(&gvar_record, 0);
    ios_copyall(f, &gvar_record);
    ios_close(&gvar_record);

    write_uint32(f, fptr_record.size);
    ios_seek(&fptr_record, 0);
    ios_copyall(f, &fptr_record);
    ios_close(&fptr_record);

    { // step 4: record locations of special roots
        s.s = f;
        size_t i;
        for (i = 0; tags[i] != NULL; i++) {
            jl_value_t *tag = *tags[i];
            jl_write_value(&s, tag);
        }
        jl_write_value(&s, s.ptls->root_task->tls);
        write_uint32(f, jl_get_gs_ctr());
        write_uint32(f, jl_world_counter);
        write_uint32(f, jl_typeinf_world);
        jl_finalize_serializer(&s, &reinit_list);
        jl_finalize_serializer(&s, &ccallable_list);
    }

    arraylist_free(&layout_table);
    arraylist_free(&reinit_list);
    arraylist_free(&ccallable_list);
    arraylist_free(&s.relocs_list);
    arraylist_free(&s.gctags_list);
    jl_cleanup_serializer2();

    jl_gc_enable(en);
}

JL_DLLEXPORT ios_t *jl_create_system_image(void *_native_data)
{
    ios_t *f = (ios_t*)malloc_s(sizeof(ios_t));
    ios_mem(f, 0);
    native_functions = _native_data;
    jl_save_system_image_to_stream(f);
    return f;
}

JL_DLLEXPORT size_t ios_write_direct(ios_t *dest, ios_t *src);
JL_DLLEXPORT void jl_save_system_image(const char *fname)
{
    ios_t f;
    if (ios_file(&f, fname, 1, 1, 1, 1) == NULL) {
        jl_errorf("cannot open system image file \"%s\" for writing", fname);
    }
    JL_SIGATOMIC_BEGIN();
    jl_save_system_image_to_stream(&f);
    ios_close(&f);
    JL_SIGATOMIC_END();
}

// Takes in a path of the form "usr/lib/julia/sys.so" (jl_restore_system_image should be passed the same string)
JL_DLLEXPORT void jl_preload_sysimg_so(const char *fname)
{
    if (jl_sysimg_handle)
        return; // embedded target already called jl_set_sysimg_so

    char *dot = (char*) strrchr(fname, '.');
    int is_ji = (dot && !strcmp(dot, ".ji"));

    // Get handle to sys.so
    if (!is_ji) // .ji extension => load .ji file only
        jl_set_sysimg_so(jl_load_dynamic_library(fname, JL_RTLD_LOCAL | JL_RTLD_NOW, 1));
}

// Allow passing in a module handle directly, rather than a path
JL_DLLEXPORT void jl_set_sysimg_so(void *handle)
{
    void* *jl_RTLD_DEFAULT_handle_pointer;
    int symbol_found = jl_dlsym(handle, "jl_RTLD_DEFAULT_handle_pointer", (void **)&jl_RTLD_DEFAULT_handle_pointer, 0);
    if (!symbol_found || (void*)&jl_RTLD_DEFAULT_handle != *jl_RTLD_DEFAULT_handle_pointer)
        jl_error("System image file failed consistency check: maybe opened the wrong version?");
    if (jl_options.cpu_target == NULL)
        jl_options.cpu_target = "native";
    jl_sysimg_handle = handle;
    sysimg_fptrs = jl_init_processor_sysimg(handle);
}

static void jl_restore_system_image_from_stream(ios_t *f) JL_GC_DISABLED
{
    JL_TIMING(SYSIMG_LOAD);
    int en = jl_gc_enable(0);
    jl_init_serializer2(0);
    ios_t sysimg, const_data, symbols, relocs, gvar_record, fptr_record;
    jl_serializer_state s;
    s.s = NULL;
    s.const_data = &const_data;
    s.symbols = &symbols;
    s.relocs = &relocs;
    s.gvar_record = &gvar_record;
    s.fptr_record = &fptr_record;
    s.ptls = jl_current_task->ptls;
    arraylist_new(&s.relocs_list, 0);
    arraylist_new(&s.gctags_list, 0);
    jl_value_t **const*const tags = get_tags();

    // step 1: read section map
    assert(ios_pos(f) == 0 && f->bm == bm_mem);
    size_t sizeof_sysimg = read_uint32(f);
    ios_static_buffer(&sysimg, f->buf, sizeof_sysimg + sizeof(uint32_t));
    ios_skip(f, sizeof_sysimg);

    size_t sizeof_constdata = read_uint32(f);
    // realign stream to max-alignment for data
    ios_seek(f, LLT_ALIGN(ios_pos(f), 16));
    ios_static_buffer(&const_data, f->buf + f->bpos, sizeof_constdata);
    ios_skip(f, sizeof_constdata);

    size_t sizeof_symbols = read_uint32(f);
    ios_static_buffer(&symbols, f->buf + f->bpos, sizeof_symbols);
    ios_skip(f, sizeof_symbols);

    size_t sizeof_relocations = read_uint32(f);
    assert(!ios_eof(f));
    ios_static_buffer(&relocs, f->buf + f->bpos, sizeof_relocations);
    ios_skip(f, sizeof_relocations);

    size_t sizeof_gvar_record = read_uint32(f);
    assert(!ios_eof(f));
    ios_static_buffer(&gvar_record, f->buf + f->bpos, sizeof_gvar_record);
    ios_skip(f, sizeof_gvar_record);

    size_t sizeof_fptr_record = read_uint32(f);
    assert(!ios_eof(f));
    ios_static_buffer(&fptr_record, f->buf + f->bpos, sizeof_fptr_record);
    ios_skip(f, sizeof_fptr_record);

    // step 2: get references to special values
    s.s = f;
    size_t i;
    for (i = 0; tags[i] != NULL; i++) {
        jl_value_t **tag = tags[i];
        *tag = jl_read_value(&s);
    }
    // set typeof extra-special values now that we have the type set by tags above
    jl_astaggedvalue(jl_current_task)->header = (uintptr_t)jl_task_type | jl_astaggedvalue(jl_current_task)->header;
    jl_astaggedvalue(jl_nothing)->header = (uintptr_t)jl_nothing_type | jl_astaggedvalue(jl_nothing)->header;
    s.ptls->root_task->tls = jl_read_value(&s);
    jl_gc_wb(s.ptls->root_task, s.ptls->root_task->tls);
    jl_init_int32_int64_cache();
    jl_init_box_caches();

    uint32_t gs_ctr = read_uint32(f);
    jl_world_counter = read_uint32(f);
    jl_typeinf_world = read_uint32(f);
    jl_set_gs_ctr(gs_ctr);
    s.s = NULL;

    // step 3: apply relocations
    assert(!ios_eof(f));
    jl_read_symbols(&s);
    ios_close(&symbols);

    sysimg_base = &sysimg.buf[0];
    sysimg_relocs = &relocs.buf[0];
    jl_gc_set_permalloc_region((void*)sysimg_base, (void*)(sysimg_base + sysimg.size));

    s.s = &sysimg;
    jl_read_relocations(&s, GC_OLD_MARKED); // gctags
    size_t sizeof_tags = ios_pos(&relocs);
    (void)sizeof_tags;
    jl_read_relocations(&s, 0); // general relocs
    ios_close(&relocs);
    ios_close(&const_data);
    jl_update_all_gvars(&s); // gvars relocs
    ios_close(&gvar_record);
    s.s = NULL;

    s.s = f;
    // reinit items except ccallables
    jl_finalize_deserializer(&s);
    s.s = NULL;

    if (0) {
        printf("sysimg size breakdown:\n"
               "     sys data: %8u\n"
               "  isbits data: %8u\n"
               "      symbols: %8u\n"
               "    tags list: %8u\n"
               "   reloc list: %8u\n"
               "    gvar list: %8u\n"
               "    fptr list: %8u\n",
            (unsigned)sizeof_sysimg,
            (unsigned)sizeof_constdata,
            (unsigned)sizeof_symbols,
            (unsigned)sizeof_tags,
            (unsigned)(sizeof_relocations - sizeof_tags),
            (unsigned)sizeof_gvar_record,
            (unsigned)sizeof_fptr_record);
    }

    s.s = &sysimg;
    jl_update_all_fptrs(&s); // fptr relocs and registration
    // reinit ccallables, which require codegen to be initialized
    s.s = f;
    jl_finalize_deserializer(&s);

    ios_close(&fptr_record);
    ios_close(&sysimg);
    s.s = NULL;

    jl_gc_reset_alloc_count();
    jl_gc_enable(en);
    jl_cleanup_serializer2();
}

// TODO: need to enforce that the alignment of the buffer is suitable for vectors
JL_DLLEXPORT void jl_restore_system_image(const char *fname)
{
#ifndef JL_NDEBUG
    char *dot = fname ? (char*)strrchr(fname, '.') : NULL;
    int is_ji = (dot && !strcmp(dot, ".ji"));
    assert((is_ji || jl_sysimg_handle) && "System image file not preloaded");
#endif

    if (jl_sysimg_handle) {
        // load the pre-compiled sysimage from jl_sysimg_handle
        jl_load_sysimg_so();
    }
    else {
        ios_t f;
        if (ios_file(&f, fname, 1, 0, 0, 0) == NULL)
            jl_errorf("System image file \"%s\" not found.", fname);
        ios_bufmode(&f, bm_none);
        JL_SIGATOMIC_BEGIN();
        ios_seek_end(&f);
        size_t len = ios_pos(&f);
        char *sysimg = (char*)jl_gc_perm_alloc(len, 0, 64, 0);
        ios_seek(&f, 0);
        if (ios_readall(&f, sysimg, len) != len)
            jl_errorf("Error reading system image file.");
        ios_close(&f);
        ios_static_buffer(&f, sysimg, len);
        jl_restore_system_image_from_stream(&f);
        ios_close(&f);
        JL_SIGATOMIC_END();
    }
}

JL_DLLEXPORT void jl_restore_system_image_data(const char *buf, size_t len)
{
    ios_t f;
    JL_SIGATOMIC_BEGIN();
    ios_static_buffer(&f, (char*)buf, len);
    jl_restore_system_image_from_stream(&f);
    ios_close(&f);
    JL_SIGATOMIC_END();
}

// --- init ---

static void jl_init_serializer2(int for_serialize)
{
    if (for_serialize) {
        htable_new(&symbol_table, 0);
        htable_new(&fptr_to_id, sizeof(id_to_fptrs) / sizeof(*id_to_fptrs));
        htable_new(&backref_table, 0);
        uintptr_t i;
        for (i = 0; id_to_fptrs[i] != NULL; i++) {
            ptrhash_put(&fptr_to_id, (void*)(uintptr_t)id_to_fptrs[i], (void*)(i + 2));
        }
    }
    else {
        arraylist_new(&deser_sym, 0);
    }
    nsym_tag = 0;
}

static void jl_cleanup_serializer2(void)
{
    htable_reset(&symbol_table, 0);
    htable_reset(&fptr_to_id, 0);
    htable_reset(&backref_table, 0);
    arraylist_free(&deser_sym);
}

#ifdef __cplusplus
}
#endif<|MERGE_RESOLUTION|>--- conflicted
+++ resolved
@@ -30,11 +30,7 @@
 // TODO: put WeakRefs on the weak_refs list during deserialization
 // TODO: handle finalizers
 
-<<<<<<< HEAD
-#define NUM_TAGS    151
-=======
-#define NUM_TAGS    150
->>>>>>> 37c0b063
+#define NUM_TAGS    154
 
 // An array of references that need to be restored from the sysimg
 // This is a manually constructed dual of the gvars array, which would be produced by codegen for Julia code, for C.
