--- conflicted
+++ resolved
@@ -1190,19 +1190,6 @@
         jl_gc_wb(ndt, ndt->super);
     }
     jl_svec_t *ftypes = dt->types;
-<<<<<<< HEAD
-    if (!istuple && jl_field_names(ndt) == jl_emptysvec) {
-        assert(ftypes == NULL || ftypes == jl_emptysvec);
-        ndt->size = dt->size;
-        ndt->layout = dt->layout;
-        ndt->types = jl_emptysvec;
-        if (jl_is_datatype_make_singleton(ndt)) {
-            ndt->instance = jl_gc_alloc(ptls, 0, ndt);
-            jl_gc_wb(ndt, ndt->instance);
-        }
-    }
-=======
->>>>>>> 0d7bbccf
     if (ftypes == NULL || dt->super == NULL) {
         // in the process of creating this type definition:
         // need to instantiate the super and types fields later
@@ -1210,32 +1197,12 @@
         arraylist_push(&partial_inst, ndt);
     }
     else {
-<<<<<<< HEAD
-        if (ftypes != jl_emptysvec || isnamedtuple) {
-            assert(!ndt->abstract);
-            if (!istuple && !isnamedtuple) {
-                // recursively instantiate the types of the fields
-                ndt->types = inst_all(ftypes, env, stack, 1);
-                jl_gc_wb(ndt, ndt->types);
-            }
-            if (cacheable) {
-                jl_compute_field_offsets(ndt);
-                if (jl_is_datatype_make_singleton(ndt)) {
-                    ndt->instance = jl_gc_alloc(ptls, 0, ndt);
-                    jl_gc_wb(ndt, ndt->instance);
-                }
-            }
-        }
-        else {
-            assert(ndt->name->names == jl_emptysvec);
-=======
-        assert(ftypes != jl_emptysvec || jl_field_names(ndt) == jl_emptysvec);
+        assert(ftypes != jl_emptysvec || jl_field_names(ndt) == jl_emptysvec || isnamedtuple);
         assert(ftypes == jl_emptysvec || !ndt->abstract);
-        if (!istuple) {
+        if (!istuple && !isnamedtuple) {
             // recursively instantiate the types of the fields
             ndt->types = inst_all(ftypes, env, stack, 1);
             jl_gc_wb(ndt, ndt->types);
->>>>>>> 0d7bbccf
         }
     }
     if (jl_is_primitivetype(dt)) {
@@ -2122,11 +2089,7 @@
     jl_svecset(jl_datatype_type->types, 13, jl_voidpointer_type);
     jl_svecset(jl_datatype_type->types, 14, jl_int32_type);
     jl_svecset(jl_datatype_type->types, 15, jl_bool_type);
-<<<<<<< HEAD
     jl_svecset(jl_datatype_type->types, 16, jl_bool_type);
-    jl_svecset(jl_simplevector_type->types, 0, jl_long_type);
-=======
->>>>>>> 0d7bbccf
     jl_svecset(jl_typename_type->types, 1, jl_module_type);
     jl_svecset(jl_typename_type->types, 6, jl_long_type);
     jl_svecset(jl_typename_type->types, 3, jl_type_type);
